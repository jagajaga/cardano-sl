{-# LANGUAGE TypeFamilies #-}

-- | Core functions from GodTossing SSC.

module Pos.Ssc.GodTossing.Core.Core
       (
         -- * Helpers
         genCommitmentAndOpening
       , isCommitmentId
       , isCommitmentIdx
       , isOpeningId
       , isOpeningIdx
       , isSharesId
       , isSharesIdx
       , mkSignedCommitment
       , secretToSharedSeed
       , vssThreshold

       -- * CommitmentsMap
       , insertSignedCommitment
       , deleteSignedCommitment
       , diffCommMap
       , intersectCommMap
       , intersectCommMapWith

       -- * Verification and Checks
       , checkCertTTL
       , verifyCommitmentSignature
       , verifySignedCommitment
       , verifyCommitment
       , verifyOpening

       -- * Payload and proof
       , _gpCertificates
       , mkGtProof
       , stripGtPayload
       , defaultGtPayload
       ) where

import           Universum

import qualified Data.HashMap.Strict           as HM
import           Data.Ix                       (inRange)
import qualified Data.List.NonEmpty            as NE
import qualified Data.Text.Buildable
import           Data.Text.Lazy.Builder        (Builder)
import           Formatting                    (Format, bprint, build, formatToString,
                                                int, (%))
import           Serokell.Data.Memory.Units    (Byte)
import           Serokell.Util                 (VerificationRes, listJson, verifyGeneric)

import           Pos.Binary.Class              (AsBinary, Bi, asBinary, biSize,
                                                fromBinaryM)
import           Pos.Binary.Crypto             ()
import           Pos.Binary.GodTossing.Core    ()
import           Pos.Core                      (EpochIndex (..), LocalSlotIndex,
                                                SharedSeed (..), SlotCount, SlotId (..),
                                                StakeholderId, unsafeMkLocalSlotIndex)
import           Pos.Core.Address              (addressHash)
<<<<<<< HEAD
import           Pos.Core.Constants            (slotSecurityParam)
import           Pos.Crypto                    (Secret, SecretKey, SecureRandom (..),
=======
import           Pos.Core.Context              (HasCoreConstants, slotSecurityParam)
import           Pos.Crypto                    (EncShare, Secret, SecretKey,
                                                SecureRandom (..),
>>>>>>> 08140cbd
                                                SignTag (SignCommitment), Threshold,
                                                VssPublicKey, checkSig, genSharedSecret,
                                                getDhSecret, hash, secretToDhSecret,
                                                shortHashF, sign, toPublic, verifySecret)
import           Pos.Ssc.GodTossing.Constants  (vssMaxTTL, vssMinTTL)
import           Pos.Ssc.GodTossing.Core.Types (Commitment (..),
                                                CommitmentsMap (getCommitmentsMap),
                                                GtPayload (..), GtProof (..),
                                                Opening (..), SignedCommitment,
                                                VssCertificate (vcExpiryEpoch),
                                                VssCertificatesMap,
                                                mkCommitmentsMapUnsafe)
import           Pos.Util.Limits               (stripHashMap)

-- | Convert Secret to SharedSeed.
secretToSharedSeed :: Secret -> SharedSeed
secretToSharedSeed = SharedSeed . getDhSecret . secretToDhSecret

-- | Figure out the threshold (i.e. how many secret shares would be required
-- to recover each node's secret) from the total number of shares.
--
-- We use this function to find out what threshold to use when creating
-- shares, when verifying shares, and when recovering the secret.
vssThreshold :: Integral a => a -> Threshold
vssThreshold len = fromIntegral $ len `div` 2 + len `mod` 2

-- | Generate securely random SharedSeed.
genCommitmentAndOpening
    :: (MonadFail m, MonadIO m)
    => Threshold -> NonEmpty (AsBinary VssPublicKey) -> m (Commitment, Opening)
genCommitmentAndOpening t pks
    | t <= 1 = fail $ formatToString
        ("genCommitmentAndOpening: threshold ("%build%") must be > 1") t
    | t >= n - 1 = fail $ formatToString
        ("genCommitmentAndOpening: threshold ("%build%") must be < n-1"%
         " (n = "%build%")") t n
    | otherwise  = do
        pks' <- traverse fromBinaryM pks
        liftIO . runSecureRandom $
            convertRes <$> genSharedSecret t pks'
  where
    n = fromIntegral (length pks)
    convertRes (secret, proof, shares) =
        ( Commitment
          { commProof = proof
          , commShares = HM.fromList $ map toPair $ NE.groupWith fst shares
          }
        , Opening $ asBinary secret)
    toPair ne@(x:|_) = (asBinary (fst x), NE.map (asBinary . snd) ne)

-- | Make signed commitment from commitment and epoch index using secret key.
mkSignedCommitment
    :: Bi Commitment
    => SecretKey -> EpochIndex -> Commitment -> SignedCommitment
mkSignedCommitment sk i c = (toPublic sk, c, sign SignCommitment sk (i, c))

toLocalSlotIndex :: HasCoreConstants => SlotCount -> LocalSlotIndex
toLocalSlotIndex = unsafeMkLocalSlotIndex . fromIntegral

isCommitmentIdx :: HasCoreConstants => LocalSlotIndex -> Bool
isCommitmentIdx =
    inRange (toLocalSlotIndex 0,
             toLocalSlotIndex (slotSecurityParam - 1))

isOpeningIdx :: HasCoreConstants => LocalSlotIndex -> Bool
isOpeningIdx =
    inRange (toLocalSlotIndex (2 * slotSecurityParam),
             toLocalSlotIndex (3 * slotSecurityParam - 1))

isSharesIdx :: HasCoreConstants => LocalSlotIndex -> Bool
isSharesIdx =
    inRange (toLocalSlotIndex (4 * slotSecurityParam),
             toLocalSlotIndex (5 * slotSecurityParam - 1))

isCommitmentId :: HasCoreConstants => SlotId -> Bool
isCommitmentId = isCommitmentIdx . siSlot

isOpeningId :: HasCoreConstants => SlotId -> Bool
isOpeningId = isOpeningIdx . siSlot

isSharesId :: HasCoreConstants => SlotId -> Bool
isSharesId = isSharesIdx . siSlot

----------------------------------------------------------------------------
-- CommitmentsMap
----------------------------------------------------------------------------

-- | Safely insert 'SignedCommitment' into 'CommitmentsMap'.
insertSignedCommitment :: SignedCommitment -> CommitmentsMap -> CommitmentsMap
insertSignedCommitment signedComm (getCommitmentsMap -> m) =
    mkCommitmentsMapUnsafe $
    HM.insert (addressHash $ signedComm ^. _1) signedComm m

-- | Safely delete 'SignedCommitment' from 'CommitmentsMap'.
deleteSignedCommitment :: StakeholderId -> CommitmentsMap -> CommitmentsMap
deleteSignedCommitment id = mkCommitmentsMapUnsafe . HM.delete id . getCommitmentsMap

-- | Compute difference of two 'CommitmentsMap's.
diffCommMap :: CommitmentsMap -> CommitmentsMap -> CommitmentsMap
diffCommMap (getCommitmentsMap -> a) (getCommitmentsMap -> b) =
    mkCommitmentsMapUnsafe $ a `HM.difference` b

-- | Compute intersection of two 'CommitmentsMap's.
intersectCommMap :: CommitmentsMap -> CommitmentsMap -> CommitmentsMap
intersectCommMap = intersectCommMapWith getCommitmentsMap

-- | Generalized version of 'intersectCommMap' which makes it possible
-- to intersect with different maps.
intersectCommMapWith :: (map -> HashMap StakeholderId x)
                     -> CommitmentsMap
                     -> map
                     -> CommitmentsMap
intersectCommMapWith f (getCommitmentsMap -> a) (f -> b) =
    mkCommitmentsMapUnsafe $ a `HM.intersection` b

----------------------------------------------------------------------------
-- Verifications
----------------------------------------------------------------------------

-- CHECK: @verifyCommitment
-- | Verify some /basic/ things about 'Commitment' (like “whether it contains
-- any shares”).
--
-- * We don't check that the commitment is generated for proper set of
--   participants. This is done in 'checkCommitmentShares'.
--
-- * We also don't verify the shares, because that requires 'MonadRandom' and
--   we want to keep this check pure because it's performed in the 'Bi'
--   instance for blocks.
verifyCommitment :: Commitment -> Bool
verifyCommitment Commitment {..} = fromMaybe False $ do
    -- The shares can be deserialized
    mapM_ fromBinaryM (HM.keys commShares)
    mapM_ (mapM_ fromBinaryM) (HM.elems commShares)
    -- The commitment contains shares
    pure $ not (null commShares)

-- CHECK: @verifyCommitmentSignature
-- | Verify signature in SignedCommitment using epoch index.
--
-- #checkSig
verifyCommitmentSignature :: Bi Commitment => EpochIndex -> SignedCommitment -> Bool
verifyCommitmentSignature epoch (pk, comm, commSig) =
    checkSig SignCommitment pk (epoch, comm) commSig

-- CHECK: @verifySignedCommitment
-- | Verify SignedCommitment using public key and epoch index.
--
-- #verifyCommitmentSignature
-- #verifyCommitment
verifySignedCommitment
    :: Bi Commitment
    => EpochIndex
    -> SignedCommitment
    -> VerificationRes
verifySignedCommitment epoch sc@(_, comm, _) = do
    verifyGeneric
        [ ( verifyCommitmentSignature epoch sc
          , "commitment has bad signature (e. g. for wrong epoch)")
        , ( verifyCommitment comm
          , "commitment itself is bad (e. g. no shares")
        ]

-- CHECK: @verifyOpening
-- | Verify that Secret provided with Opening corresponds to given commitment.
--
-- #verifySecretProof
verifyOpening :: Commitment -> Opening -> Bool
verifyOpening Commitment {..} (Opening secret) = fromMaybe False $
    verifySecret thr commProof <$> fromBinaryM secret
  where
    thr = vssThreshold $ sum (HM.map length commShares)

-- CHECK: @checkCertTTL
-- | Check that the VSS certificate has valid TTL: i. e. it is in
-- '[vssMinTTL, vssMaxTTL]'.
checkCertTTL :: EpochIndex -> VssCertificate -> Bool
checkCertTTL curEpochIndex vc =
    expiryEpoch + 1 >= vssMinTTL + curEpochIndex &&
    expiryEpoch < vssMaxTTL + curEpochIndex
  where
    expiryEpoch = vcExpiryEpoch vc

----------------------------------------------------------------------------
-- Payload and proof
----------------------------------------------------------------------------

_gpCertificates :: GtPayload -> VssCertificatesMap
_gpCertificates (CommitmentsPayload _ certs) = certs
_gpCertificates (OpeningsPayload _ certs)    = certs
_gpCertificates (SharesPayload _ certs)      = certs
_gpCertificates (CertificatesPayload certs)  = certs

isEmptyGtPayload :: GtPayload -> Bool
isEmptyGtPayload (CommitmentsPayload comms certs) = null comms && null certs
isEmptyGtPayload (OpeningsPayload opens certs)    = null opens && null certs
isEmptyGtPayload (SharesPayload shares certs)     = null shares && null certs
isEmptyGtPayload (CertificatesPayload certs)      = null certs

instance Buildable GtPayload where
    build gp
        | isEmptyGtPayload gp = "  no GodTossing payload"
        | otherwise =
            case gp of
                CommitmentsPayload comms certs ->
                    formatTwo formatCommitments comms certs
                OpeningsPayload openings certs ->
                    formatTwo formatOpenings openings certs
                SharesPayload shares certs ->
                    formatTwo formatShares shares certs
                CertificatesPayload certs -> formatCertificates certs
      where
        formatIfNotNull
            :: Container c
            => Format Builder (c -> Builder) -> c -> Builder
        formatIfNotNull formatter l
            | null l = mempty
            | otherwise = bprint formatter l
        formatCommitments comms =
            formatIfNotNull
                ("  commitments from: " %listJson % "\n")
                (HM.keys $ getCommitmentsMap comms)
        formatOpenings openings =
            formatIfNotNull
                ("  openings from: " %listJson % "\n")
                (HM.keys openings)
        formatShares shares =
            formatIfNotNull
                ("  shares from: " %listJson % "\n")
                (HM.keys shares)
        formatCertificates certs =
            formatIfNotNull
                ("  certificates from: " %listJson % "\n")
                (map formatVssCert $ HM.toList certs)
        formatVssCert (id, cert) =
            bprint (shortHashF%":"%int) id (vcExpiryEpoch cert)
        formatTwo formatter hm certs =
            mconcat [formatter hm, formatCertificates certs]

-- | Construct 'GtProof' from 'GtPayload'.
mkGtProof :: GtPayload -> GtProof
mkGtProof payload =
    case payload of
        CommitmentsPayload comms certs ->
            proof CommitmentsProof comms certs
        OpeningsPayload openings certs ->
            proof OpeningsProof openings certs
        SharesPayload shares certs     ->
            proof SharesProof shares certs
        CertificatesPayload certs      ->
            CertificatesProof $ hash certs
      where
        proof constr hm cert =
            constr (hash hm) (hash cert)

-- | Transforms GtPayload to fit under size limit.
stripGtPayload :: Byte -> GtPayload -> Maybe GtPayload
stripGtPayload lim payload | biSize payload <= lim = Just payload
stripGtPayload lim payload = case payload of
    (CertificatesPayload vssmap) -> CertificatesPayload <$> stripHashMap lim vssmap
    (CommitmentsPayload (getCommitmentsMap -> comms0) certs0) -> do
        let certs = stripHashMap limCerts certs0
        let comms = stripHashMap (lim - biSize certs) comms0
        CommitmentsPayload <$> (mkCommitmentsMapUnsafe <$> comms) <*> certs
    (OpeningsPayload openings0 certs0) -> do
        let certs = stripHashMap limCerts certs0
        let openings = stripHashMap (lim - biSize certs) openings0
        OpeningsPayload <$> openings <*> certs
    (SharesPayload shares0 certs0) -> do
        let certs = stripHashMap limCerts certs0
        let shares = stripHashMap (lim - biSize certs) shares0
        SharesPayload <$> shares <*> certs
  where
    limCerts = lim `div` 3 -- certificates are 1/3 less important than everything else
                           -- this is a random choice in fact

-- | Default godtossing payload depending on local slot index.
defaultGtPayload :: HasCoreConstants => LocalSlotIndex -> GtPayload
defaultGtPayload lsi
    | isCommitmentIdx lsi = CommitmentsPayload mempty mempty
    | isOpeningIdx lsi = OpeningsPayload mempty mempty
    | isSharesIdx lsi = SharesPayload mempty mempty
    | otherwise = CertificatesPayload mempty<|MERGE_RESOLUTION|>--- conflicted
+++ resolved
@@ -57,14 +57,8 @@
                                                 SharedSeed (..), SlotCount, SlotId (..),
                                                 StakeholderId, unsafeMkLocalSlotIndex)
 import           Pos.Core.Address              (addressHash)
-<<<<<<< HEAD
-import           Pos.Core.Constants            (slotSecurityParam)
+import           Pos.Core.Context              (HasCoreConstants, slotSecurityParam)
 import           Pos.Crypto                    (Secret, SecretKey, SecureRandom (..),
-=======
-import           Pos.Core.Context              (HasCoreConstants, slotSecurityParam)
-import           Pos.Crypto                    (EncShare, Secret, SecretKey,
-                                                SecureRandom (..),
->>>>>>> 08140cbd
                                                 SignTag (SignCommitment), Threshold,
                                                 VssPublicKey, checkSig, genSharedSecret,
                                                 getDhSecret, hash, secretToDhSecret,
