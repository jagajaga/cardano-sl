--- conflicted
+++ resolved
@@ -18,13 +18,7 @@
 
 genDlgPayload :: HasConfiguration => EpochIndex -> Gen DlgPayload
 genDlgPayload epoch =
-<<<<<<< HEAD
-    -- TODO [CSL-2173]: Clarify
-    leftToPanic "genDlgPayload: " .
-    mkDlgPayload . toList . HM.fromList . map convert <$>
-=======
     UnsafeDlgPayload . toList . HM.fromList . map convert <$>
->>>>>>> 8721eb62
     listOf genPSK
   where
     convert psk = (pskIssuerPk psk, psk)
