{-# LANGUAGE CPP             #-}
{-# LANGUAGE RankNTypes      #-}
{-# LANGUAGE TemplateHaskell #-}
{-# LANGUAGE TypeFamilies    #-}
{-# LANGUAGE TypeOperators   #-}

-- | Execution modes for block logic tests.

module Test.Pos.Block.Logic.Mode
       ( TestParams (..)
       , HasTestParams (..)
       , TestInitModeContext (..)
       , BlockTestContextTag
       , PureDBSnapshotsVar(..)
       , BlockTestContext(..)
       , btcSlotId_L
       , BlockTestMode
       , runBlockTestMode

       , BlockProperty
       , blockPropertyToProperty
<<<<<<< HEAD
=======

       , HasVarSpecConfigurations
>>>>>>> e74686f7
       ) where

import           Universum

import           Control.Lens                     (lens, makeClassy, makeLensesWith)
import qualified Data.Map                         as Map
import qualified Data.Text.Buildable
import           Data.Time.Units                  (Microsecond, TimeUnit (..))
import           Ether.Internal                   (HasLens (..))
import           Formatting                       (bprint, build, formatToString, shown,
                                                   (%))
import           Mockable                         (Production, currentTime, runProduction)
import qualified Prelude
<<<<<<< HEAD
import           System.Wlog                    (HasLoggerName (..), LoggerName)
import           Test.QuickCheck                (Arbitrary (..), Gen, Property,
                                                 Testable (..), choose, forAll,
                                                 ioProperty, oneof, suchThat)
import           Test.QuickCheck.Monadic        (PropertyM, monadic)

import           Pos.AllSecrets                 (AllSecrets (..), HasAllSecrets (..),
                                                 mkInvAddrSpendingData, mkInvSecretsMap)
import           Pos.Block.BListener            (MonadBListener (..), onApplyBlocksStub,
                                                 onRollbackBlocksStub)
import           Pos.Block.Core                 (Block, BlockHeader)
import           Pos.Block.Slog                 (HasSlogGState (..), mkSlogGState)
import           Pos.Block.Types                (Undo)
import           Pos.Core                       (AddrSpendingData (..),
                                                 BalanceDistribution (..),
                                                 HasCoreConstants, IsHeader, SlotId,
                                                 Timestamp (..), makePubKeyAddressBoot,
                                                 mkCoin, unsafeGetCoin)
import           Pos.Crypto                     (SecretKey, toPublic)
import           Pos.DB                         (DBPure, MonadBlockDBGeneric (..),
                                                 MonadBlockDBGenericWrite (..),
                                                 MonadDB (..), MonadDBRead (..),
                                                 MonadGState (..))
import qualified Pos.DB                         as DB
import qualified Pos.DB.Block                   as DB
import           Pos.DB.DB                      (gsAdoptedBVDataDefault, initNodeDBs)
import           Pos.DB.Pure                    (DBPureVar, newDBPureVar)
import           Pos.Delegation                 (DelegationVar, mkDelegationVar)
import           Pos.Generator.BlockEvent       (SnapshotId)
import           Pos.Genesis                    (GenesisContext (..), GenesisUtxo (..),
                                                 GenesisWStakeholders (..),
                                                 genesisContextImplicit, gtcUtxo,
                                                 gtcWStakeholders, safeExpBalances)
import qualified Pos.GState                     as GS
import           Pos.KnownPeers                 (MonadFormatPeers (..))
import           Pos.Lrc                        (LrcContext (..), mkLrcSyncData)
import           Pos.Reporting                  (HasReportingContext (..),
                                                 ReportingContext, emptyReportingContext)
import           Pos.Slotting                   (HasSlottingVar (..), MonadSlots (..),
                                                 SimpleSlottingVar, SlottingData,
                                                 currentTimeSlottingSimple,
                                                 getCurrentSlotBlockingSimple,
                                                 getCurrentSlotInaccurateSimple,
                                                 getCurrentSlotSimple,
                                                 mkSimpleSlottingVar)
import           Pos.Slotting.MemState          (MonadSlotsData)
import           Pos.Ssc.Class                  (SscBlock)
import           Pos.Ssc.Class.Helpers          (SscHelpersClass)
import           Pos.Ssc.Extra                  (SscMemTag, SscState, mkSscState)
import           Pos.Ssc.GodTossing             (SscGodTossing)
import           Pos.Txp                        (GenericTxpLocalData, TxpGlobalSettings,
                                                 TxpHolderTag, mkTxpLocalData, utxoF)
import           Pos.Update.Context             (UpdateContext, mkUpdateContext)
import           Pos.Util                       (Some, newInitFuture, postfixLFields)
import           Pos.Util.LoggerName            (HasLoggerName' (..),
                                                 getLoggerNameDefault,
                                                 modifyLoggerNameDefault)
import           Pos.WorkMode.Class             (TxpExtra_TMP)
=======
import           System.Wlog                      (HasLoggerName (..), LoggerName)
import           Test.QuickCheck                  (Arbitrary (..), Gen, Property,
                                                   Testable (..), forAll, ioProperty)
import           Test.QuickCheck.Monadic          (PropertyM, monadic)

import           Pos.AllSecrets                   (AllSecrets (..), HasAllSecrets (..),
                                                   mkAllSecretsSimple)
import           Pos.Block.BListener              (MonadBListener (..), onApplyBlocksStub,
                                                   onRollbackBlocksStub)
import           Pos.Block.Core                   (Block, BlockHeader)
import           Pos.Block.Slog                   (HasSlogGState (..), mkSlogGState)
import           Pos.Block.Types                  (Undo)
import           Pos.Configuration                (HasNodeConfiguration)
import           Pos.Core                         (HasConfiguration, IsHeader, SlotId,
                                                   Timestamp (..), genesisSecretKeys)
import           Pos.DB                           (DBPure, MonadBlockDBGeneric (..),
                                                   MonadBlockDBGenericWrite (..),
                                                   MonadDB (..), MonadDBRead (..),
                                                   MonadGState (..))
import qualified Pos.DB                           as DB
import qualified Pos.DB.Block                     as DB
import           Pos.DB.DB                        (gsAdoptedBVDataDefault, initNodeDBs)
import           Pos.DB.Pure                      (DBPureVar, newDBPureVar)
import           Pos.Delegation                   (DelegationVar, mkDelegationVar)
import           Pos.Generator.BlockEvent         (SnapshotId)
import qualified Pos.GState                       as GS
import           Pos.Infra.Configuration          (HasInfraConfiguration)
import           Pos.KnownPeers                   (MonadFormatPeers (..))
import           Pos.Lrc                          (LrcContext (..), mkLrcSyncData)
import           Pos.Reporting                    (HasReportingContext (..),
                                                   ReportingContext,
                                                   emptyReportingContext)
import           Pos.Slotting                     (HasSlottingVar (..), MonadSlots (..),
                                                   SimpleSlottingVar, SlottingData,
                                                   currentTimeSlottingSimple,
                                                   getCurrentSlotBlockingSimple,
                                                   getCurrentSlotInaccurateSimple,
                                                   getCurrentSlotSimple,
                                                   mkSimpleSlottingVar)
import           Pos.Slotting.MemState            (MonadSlotsData)
import           Pos.Ssc.Class                    (SscBlock)
import           Pos.Ssc.Class.Helpers            (SscHelpersClass)
import           Pos.Ssc.Extra                    (SscMemTag, SscState, mkSscState)
import           Pos.Ssc.GodTossing               (SscGodTossing)
import           Pos.Ssc.GodTossing.Configuration (HasGtConfiguration)
import           Pos.Txp                          (GenericTxpLocalData, TxpGlobalSettings,
                                                   TxpHolderTag, mkTxpLocalData)
import           Pos.Update.Configuration         (HasUpdateConfiguration)
import           Pos.Update.Context               (UpdateContext, mkUpdateContext)
import           Pos.Util                         (Some, newInitFuture, postfixLFields)
import           Pos.Util.LoggerName              (HasLoggerName' (..),
                                                   getLoggerNameDefault,
                                                   modifyLoggerNameDefault)
import           Pos.WorkMode.Class               (TxpExtra_TMP)
>>>>>>> e74686f7
#ifdef WITH_EXPLORER
import           Pos.Explorer                     (explorerTxpGlobalSettings)
#else
import           Pos.Txp                          (txpGlobalSettings)
#endif

import           Test.Pos.Block.Logic.Emulation   (Emulation (..), runEmulation,
                                                   sudoLiftIO)

type HasVarSpecConfigurations =
       ( HasNodeConfiguration
       , HasGtConfiguration
       , HasConfiguration
       , HasInfraConfiguration
       , HasUpdateConfiguration
       )

-- Remove this once there's no #ifdef-ed Pos.Txp import
{-# ANN module ("HLint: ignore Use fewer imports" :: Text) #-}

----------------------------------------------------------------------------
-- Parameters
----------------------------------------------------------------------------

-- | This data type contains all parameters which should be generated
-- before testing starts.
data TestParams = TestParams
    { _tpAllSecrets :: !AllSecrets
    -- ^ Secret keys corresponding to 'PubKeyAddress'es from
    -- genesis 'Utxo'.
    -- They are stored in map (with 'StakeholderId' as key) to make it easy
    -- to find 'SecretKey' corresponding to given 'StakeholderId'.
    -- In tests we often want to have inverse of 'hash' and 'toPublic'.
    , _tpStartTime  :: !Microsecond
    }

makeClassy ''TestParams

instance HasAllSecrets TestParams where
    allSecrets = tpAllSecrets

instance Buildable TestParams where
    build TestParams {..} =
        bprint ("TestParams {\n"%
                "  secrets: "%build%"\n"%
                "  start time: "%shown%"\n"%
                "}\n")
            _tpAllSecrets
            _tpStartTime

instance Show TestParams where
    show = formatToString build

instance HasConfiguration => Arbitrary TestParams where
    arbitrary = do
        keys <- case genesisSecretKeys of
            Nothing -> error "arbitrary @TestParams: no genesisSecretKeys"
            Just ks -> pure ks
        let _tpAllSecrets = mkAllSecretsSimple keys
            _tpStartTime  = fromMicroseconds 0
        return TestParams {..}

----------------------------------------------------------------------------
-- Init mode with instances
----------------------------------------------------------------------------

-- The fields are lazy on purpose: this allows using them with
-- futures.
data TestInitModeContext = TestInitModeContext
    { timcDBPureVar   :: DBPureVar
    , timcSlottingVar :: TVar SlottingData
    , timcSystemStart :: !Timestamp
    , timcLrcContext  :: LrcContext
    }

makeLensesWith postfixLFields ''TestInitModeContext

type TestInitMode = ReaderT TestInitModeContext Production

runTestInitMode :: TestInitModeContext -> TestInitMode a -> IO a
runTestInitMode ctx = runProduction . flip runReaderT ctx

----------------------------------------------------------------------------
-- Main context
----------------------------------------------------------------------------

newtype PureDBSnapshotsVar = PureDBSnapshotsVar
    { getPureDBSnapshotsVar :: IORef (Map SnapshotId DBPure)
    }

data BlockTestContext = BlockTestContext
    { btcGState            :: !GS.GStateContext
    , btcSystemStart       :: !Timestamp
    , btcLoggerName        :: !LoggerName
    , btcSSlottingVar      :: !SimpleSlottingVar
    , btcUpdateContext     :: !UpdateContext
    , btcSscState          :: !(SscState SscGodTossing)
    , btcTxpMem            :: !(GenericTxpLocalData TxpExtra_TMP)
    , btcTxpGlobalSettings :: !TxpGlobalSettings
    , btcSlotId            :: !(Maybe SlotId)
    -- ^ If this value is 'Just' we will return it as the current
    -- slot. Otherwise simple slotting is used.
    , btcParams            :: !TestParams
    , btcReportingContext  :: !ReportingContext
    , btcDelegation        :: !DelegationVar
    , btcPureDBSnapshots   :: !PureDBSnapshotsVar
    }

makeLensesWith postfixLFields ''BlockTestContext

instance HasTestParams BlockTestContext where
    testParams = btcParams_L

instance HasAllSecrets BlockTestContext where
    allSecrets = testParams . allSecrets

----------------------------------------------------------------------------
-- Initialization
----------------------------------------------------------------------------

initBlockTestContext
    :: (HasConfiguration, HasGtConfiguration, HasNodeConfiguration)
    => TestParams
    -> (BlockTestContext -> Emulation a)
    -> Emulation a
initBlockTestContext tp@TestParams {..} callback = do
    clockVar <- Emulation ask
    dbPureVar <- newDBPureVar
    (futureLrcCtx, putLrcCtx) <- newInitFuture "lrcCtx"
    (futureSlottingVar, putSlottingVar) <- newInitFuture "slottingVar"
    systemStart <- Timestamp <$> currentTime
    let initCtx =
            TestInitModeContext
                dbPureVar
                futureSlottingVar
                systemStart
                futureLrcCtx
        initBlockTestContextDo = do
            initNodeDBs @SscGodTossing
            _gscSlottingVar <- newTVarIO =<< GS.getSlottingData
            putSlottingVar _gscSlottingVar
            btcSSlottingVar <- mkSimpleSlottingVar
            let btcLoggerName = "testing"
            lcLrcSync <- mkLrcSyncData >>= newTVarIO
            let _gscLrcContext = LrcContext {..}
            putLrcCtx _gscLrcContext
            btcUpdateContext <- mkUpdateContext
            btcSscState <- mkSscState @SscGodTossing
            _gscSlogGState <- mkSlogGState
            btcTxpMem <- mkTxpLocalData
#ifdef WITH_EXPLORER
            let btcTxpGlobalSettings = explorerTxpGlobalSettings
#else
            let btcTxpGlobalSettings = txpGlobalSettings
#endif
            let btcReportingContext = emptyReportingContext
            let btcSlotId = Nothing
            let btcParams = tp
            let btcGState = GS.GStateContext {_gscDB = DB.PureDB dbPureVar, ..}
            btcDelegation <- mkDelegationVar @SscGodTossing
            btcPureDBSnapshots <- PureDBSnapshotsVar <$> newIORef Map.empty
            let btCtx = BlockTestContext {btcSystemStart = systemStart, ..}
            liftIO $ flip runReaderT clockVar $ unEmulation $ callback btCtx
    sudoLiftIO $ runTestInitMode initCtx $ initBlockTestContextDo

----------------------------------------------------------------------------
-- ExecMode
----------------------------------------------------------------------------

data BlockTestContextTag

instance HasLens BlockTestContextTag BlockTestContext BlockTestContext where
    lensOf = identity

type BlockTestMode = ReaderT BlockTestContext Emulation

runBlockTestMode :: (HasNodeConfiguration, HasGtConfiguration, HasConfiguration)
                 => TestParams -> BlockTestMode a -> IO a
runBlockTestMode tp action =
    runEmulation (tp ^. tpStartTime) $
    initBlockTestContext tp (runReaderT action)

----------------------------------------------------------------------------
-- Property
----------------------------------------------------------------------------

type BlockProperty = PropertyM BlockTestMode

-- | Convert 'BlockProperty' to 'Property' using given generator of
-- 'TestParams'.
blockPropertyToProperty :: (HasNodeConfiguration, HasGtConfiguration, HasConfiguration)
                        => Gen TestParams -> BlockProperty a -> Property
blockPropertyToProperty tpGen blockProperty =
    forAll tpGen $ \tp ->
        monadic (ioProperty . runBlockTestMode tp) blockProperty

-- | 'Testable' instance allows one to write monadic properties in
-- do-notation and pass them directly to QuickCheck engine. It uses
-- arbitrary 'TestParams'. For more fine-grained control over
-- parameters use 'blockPropertyToProperty'.
instance (HasNodeConfiguration, HasGtConfiguration, HasConfiguration)
         => Testable (BlockProperty a) where
    property = blockPropertyToProperty arbitrary

----------------------------------------------------------------------------
-- Boilerplate TestInitContext instances
----------------------------------------------------------------------------

instance HasLens DBPureVar TestInitModeContext DBPureVar where
    lensOf = timcDBPureVar_L

instance HasLens LrcContext TestInitModeContext LrcContext where
    lensOf = timcLrcContext_L

instance HasSlottingVar TestInitModeContext where
    slottingTimestamp = timcSystemStart_L
    slottingVar = timcSlottingVar_L

instance HasConfiguration => MonadDBRead TestInitMode where
    dbGet = DB.dbGetPureDefault
    dbIterSource = DB.dbIterSourcePureDefault

instance HasConfiguration => MonadDB TestInitMode where
    dbPut = DB.dbPutPureDefault
    dbWriteBatch = DB.dbWriteBatchPureDefault
    dbDelete = DB.dbDeletePureDefault

instance
    (HasConfiguration, SscHelpersClass ssc) =>
    MonadBlockDBGeneric (BlockHeader ssc) (Block ssc) Undo TestInitMode
  where
    dbGetBlock  = DB.dbGetBlockPureDefault @ssc
    dbGetUndo   = DB.dbGetUndoPureDefault @ssc
    dbGetHeader = DB.dbGetHeaderPureDefault @ssc

instance (HasConfiguration, SscHelpersClass ssc) =>
         MonadBlockDBGenericWrite (BlockHeader ssc) (Block ssc) Undo TestInitMode where
    dbPutBlund = DB.dbPutBlundPureDefault

instance
    (HasConfiguration, SscHelpersClass ssc) =>
    MonadBlockDBGeneric (Some IsHeader) (SscBlock ssc) () TestInitMode
  where
    dbGetBlock  = DB.dbGetBlockSscPureDefault @ssc
    dbGetUndo   = DB.dbGetUndoSscPureDefault @ssc
    dbGetHeader = DB.dbGetHeaderSscPureDefault @ssc

instance (HasConfiguration, MonadSlotsData ctx TestInitMode)
      => MonadSlots ctx TestInitMode
  where
    getCurrentSlot           = getCurrentSlotSimple           =<< mkSimpleSlottingVar
    getCurrentSlotBlocking   = getCurrentSlotBlockingSimple   =<< mkSimpleSlottingVar
    getCurrentSlotInaccurate = getCurrentSlotInaccurateSimple =<< mkSimpleSlottingVar
    currentTimeSlotting      = currentTimeSlottingSimple

----------------------------------------------------------------------------
-- Boilerplate BlockTestContext instances
----------------------------------------------------------------------------

instance GS.HasGStateContext BlockTestContext where
    gStateContext = btcGState_L

instance HasLens DBPureVar BlockTestContext DBPureVar where
    lensOf = GS.gStateContext . GS.gscDB . pureDBLens
      where
        -- pva701: sorry for newbie code
        getter = \case
            DB.RealDB _   -> realDBInTestsError
            DB.PureDB pdb -> pdb
        setter _ pdb = DB.PureDB pdb
        pureDBLens = lens getter setter
        realDBInTestsError = error "You are using real db in tests"

instance HasLens PureDBSnapshotsVar BlockTestContext PureDBSnapshotsVar where
    lensOf = btcPureDBSnapshots_L

instance HasLens LoggerName BlockTestContext LoggerName where
      lensOf = btcLoggerName_L

instance HasLens LrcContext BlockTestContext LrcContext where
    lensOf = GS.gStateContext . GS.gscLrcContext

instance HasLens UpdateContext BlockTestContext UpdateContext where
      lensOf = btcUpdateContext_L

instance HasLens SscMemTag BlockTestContext (SscState SscGodTossing) where
      lensOf = btcSscState_L

instance HasLens TxpGlobalSettings BlockTestContext TxpGlobalSettings where
      lensOf = btcTxpGlobalSettings_L

instance HasLens TestParams BlockTestContext TestParams where
      lensOf = btcParams_L

instance HasLens SimpleSlottingVar BlockTestContext SimpleSlottingVar where
      lensOf = btcSSlottingVar_L

instance HasReportingContext BlockTestContext where
    reportingContext = btcReportingContext_L

instance HasSlottingVar BlockTestContext where
    slottingTimestamp = btcSystemStart_L
    slottingVar = GS.gStateContext . GS.gscSlottingVar

instance HasSlogGState BlockTestContext where
    slogGState = GS.gStateContext . GS.gscSlogGState

instance HasLens DelegationVar BlockTestContext DelegationVar where
    lensOf = btcDelegation_L

instance HasLens TxpHolderTag BlockTestContext (GenericTxpLocalData TxpExtra_TMP) where
    lensOf = btcTxpMem_L

instance HasLoggerName' BlockTestContext where
    loggerName = lensOf @LoggerName

instance {-# OVERLAPPING #-} HasLoggerName BlockTestMode where
    getLoggerName = getLoggerNameDefault
    modifyLoggerName = modifyLoggerNameDefault

instance (HasConfiguration, MonadSlotsData ctx BlockTestMode)
      => MonadSlots ctx BlockTestMode
  where
    getCurrentSlot = do
        view btcSlotId_L >>= \case
            Nothing -> getCurrentSlotSimple =<< view btcSSlottingVar_L
            Just slot -> pure (Just slot)
    getCurrentSlotBlocking =
        view btcSlotId_L >>= \case
            Nothing -> getCurrentSlotBlockingSimple =<< view btcSSlottingVar_L
            Just slot -> pure slot
    getCurrentSlotInaccurate =
        view btcSlotId_L >>= \case
            Nothing -> getCurrentSlotInaccurateSimple =<< view btcSSlottingVar_L
            Just slot -> pure slot
    currentTimeSlotting = currentTimeSlottingSimple

instance HasConfiguration => MonadDBRead BlockTestMode where
    dbGet = DB.dbGetPureDefault
    dbIterSource = DB.dbIterSourcePureDefault

instance HasConfiguration => MonadDB BlockTestMode where
    dbPut = DB.dbPutPureDefault
    dbWriteBatch = DB.dbWriteBatchPureDefault
    dbDelete = DB.dbDeletePureDefault

instance HasConfiguration =>
         MonadBlockDBGeneric (BlockHeader SscGodTossing) (Block SscGodTossing) Undo BlockTestMode
  where
    dbGetBlock = DB.dbGetBlockPureDefault
    dbGetUndo = DB.dbGetUndoPureDefault @SscGodTossing
    dbGetHeader = DB.dbGetHeaderPureDefault @SscGodTossing

instance HasConfiguration => MonadBlockDBGeneric (Some IsHeader) (SscBlock SscGodTossing) () BlockTestMode
  where
    dbGetBlock = DB.dbGetBlockSscPureDefault
    dbGetUndo = DB.dbGetUndoSscPureDefault @SscGodTossing
    dbGetHeader = DB.dbGetHeaderSscPureDefault @SscGodTossing

instance HasConfiguration =>
         MonadBlockDBGenericWrite (BlockHeader SscGodTossing) (Block SscGodTossing) Undo BlockTestMode where
    dbPutBlund = DB.dbPutBlundPureDefault

instance HasConfiguration => MonadGState BlockTestMode where
    gsAdoptedBVData = gsAdoptedBVDataDefault

instance MonadBListener BlockTestMode where
    onApplyBlocks = onApplyBlocksStub
    onRollbackBlocks = onRollbackBlocksStub

instance MonadFormatPeers BlockTestMode where
    formatKnownPeers _ = pure Nothing<|MERGE_RESOLUTION|>--- conflicted
+++ resolved
@@ -19,11 +19,8 @@
 
        , BlockProperty
        , blockPropertyToProperty
-<<<<<<< HEAD
-=======
 
        , HasVarSpecConfigurations
->>>>>>> e74686f7
        ) where
 
 import           Universum
@@ -37,66 +34,6 @@
                                                    (%))
 import           Mockable                         (Production, currentTime, runProduction)
 import qualified Prelude
-<<<<<<< HEAD
-import           System.Wlog                    (HasLoggerName (..), LoggerName)
-import           Test.QuickCheck                (Arbitrary (..), Gen, Property,
-                                                 Testable (..), choose, forAll,
-                                                 ioProperty, oneof, suchThat)
-import           Test.QuickCheck.Monadic        (PropertyM, monadic)
-
-import           Pos.AllSecrets                 (AllSecrets (..), HasAllSecrets (..),
-                                                 mkInvAddrSpendingData, mkInvSecretsMap)
-import           Pos.Block.BListener            (MonadBListener (..), onApplyBlocksStub,
-                                                 onRollbackBlocksStub)
-import           Pos.Block.Core                 (Block, BlockHeader)
-import           Pos.Block.Slog                 (HasSlogGState (..), mkSlogGState)
-import           Pos.Block.Types                (Undo)
-import           Pos.Core                       (AddrSpendingData (..),
-                                                 BalanceDistribution (..),
-                                                 HasCoreConstants, IsHeader, SlotId,
-                                                 Timestamp (..), makePubKeyAddressBoot,
-                                                 mkCoin, unsafeGetCoin)
-import           Pos.Crypto                     (SecretKey, toPublic)
-import           Pos.DB                         (DBPure, MonadBlockDBGeneric (..),
-                                                 MonadBlockDBGenericWrite (..),
-                                                 MonadDB (..), MonadDBRead (..),
-                                                 MonadGState (..))
-import qualified Pos.DB                         as DB
-import qualified Pos.DB.Block                   as DB
-import           Pos.DB.DB                      (gsAdoptedBVDataDefault, initNodeDBs)
-import           Pos.DB.Pure                    (DBPureVar, newDBPureVar)
-import           Pos.Delegation                 (DelegationVar, mkDelegationVar)
-import           Pos.Generator.BlockEvent       (SnapshotId)
-import           Pos.Genesis                    (GenesisContext (..), GenesisUtxo (..),
-                                                 GenesisWStakeholders (..),
-                                                 genesisContextImplicit, gtcUtxo,
-                                                 gtcWStakeholders, safeExpBalances)
-import qualified Pos.GState                     as GS
-import           Pos.KnownPeers                 (MonadFormatPeers (..))
-import           Pos.Lrc                        (LrcContext (..), mkLrcSyncData)
-import           Pos.Reporting                  (HasReportingContext (..),
-                                                 ReportingContext, emptyReportingContext)
-import           Pos.Slotting                   (HasSlottingVar (..), MonadSlots (..),
-                                                 SimpleSlottingVar, SlottingData,
-                                                 currentTimeSlottingSimple,
-                                                 getCurrentSlotBlockingSimple,
-                                                 getCurrentSlotInaccurateSimple,
-                                                 getCurrentSlotSimple,
-                                                 mkSimpleSlottingVar)
-import           Pos.Slotting.MemState          (MonadSlotsData)
-import           Pos.Ssc.Class                  (SscBlock)
-import           Pos.Ssc.Class.Helpers          (SscHelpersClass)
-import           Pos.Ssc.Extra                  (SscMemTag, SscState, mkSscState)
-import           Pos.Ssc.GodTossing             (SscGodTossing)
-import           Pos.Txp                        (GenericTxpLocalData, TxpGlobalSettings,
-                                                 TxpHolderTag, mkTxpLocalData, utxoF)
-import           Pos.Update.Context             (UpdateContext, mkUpdateContext)
-import           Pos.Util                       (Some, newInitFuture, postfixLFields)
-import           Pos.Util.LoggerName            (HasLoggerName' (..),
-                                                 getLoggerNameDefault,
-                                                 modifyLoggerNameDefault)
-import           Pos.WorkMode.Class             (TxpExtra_TMP)
-=======
 import           System.Wlog                      (HasLoggerName (..), LoggerName)
 import           Test.QuickCheck                  (Arbitrary (..), Gen, Property,
                                                    Testable (..), forAll, ioProperty)
@@ -151,7 +88,6 @@
                                                    getLoggerNameDefault,
                                                    modifyLoggerNameDefault)
 import           Pos.WorkMode.Class               (TxpExtra_TMP)
->>>>>>> e74686f7
 #ifdef WITH_EXPLORER
 import           Pos.Explorer                     (explorerTxpGlobalSettings)
 #else
