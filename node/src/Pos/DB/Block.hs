{-# LANGUAGE AllowAmbiguousTypes #-}
{-# LANGUAGE TypeFamilies        #-}
{-# LANGUAGE TypeOperators       #-}

-- | Interface to Blocks DB.

module Pos.DB.Block
       ( blkGetHeader
       , blkGetBlock
       , blkGetUndo
       , blkGetBlund

       , deleteBlock

       , prepareBlockDB

       -- * Load data
       , loadBlundsWhile
       , loadBlundsByDepth
       , loadBlocksWhile
       , loadHeadersWhile
       , loadHeadersByDepth
       , loadHeadersByDepthWhile

       -- * MonadBlockDB
       , MonadBlockDB
       , MonadSscBlockDB
       , MonadBlockDBWrite

       -- * Pure implementation
       , dbGetHeaderPureDefault
       , dbGetBlockPureDefault
       , dbGetUndoPureDefault
       , dbGetBlockSscPureDefault
       , dbGetUndoSscPureDefault
       , dbGetHeaderSscPureDefault
       , dbPutBlundPureDefault

       -- * Rocks implementation
       , dbGetBlockDefault
       , dbGetUndoDefault
       , dbGetHeaderDefault
       , dbGetBlockSscDefault
       , dbGetUndoSscDefault
       , dbGetHeaderSscDefault
       , dbPutBlundDefault

       -- * DBSum implementation
       , dbGetBlockSumDefault
       , dbGetUndoSumDefault
       , dbGetHeaderSumDefault
       , dbGetBlockSscSumDefault
       , dbGetUndoSscSumDefault
       , dbGetHeaderSscSumDefault
       , dbPutBlundSumDefault
       ) where

import           Universum

import           Control.Lens          (at, _Wrapped)
import           Data.ByteArray        (convert)
import qualified Data.ByteString       as BS (readFile, writeFile)
import           Data.Default          (Default (def))
import           Ether.Internal        (HasLens (..))
import           Formatting            (build, formatToString, sformat, (%))
import           System.Directory      (createDirectoryIfMissing, removeFile)
import           System.FilePath       ((</>))
import           System.IO.Error       (isDoesNotExistError)

import           Pos.Binary.Block      ()
import           Pos.Binary.Class      (Bi, decodeFull, serialize')
import           Pos.Block.Core        (Block, BlockHeader, GenesisBlock)
import qualified Pos.Block.Core        as BC
import           Pos.Block.Types       (Blund, SlogUndo (..), Undo (..))
import           Pos.Core.Configuration (genesisHash)
import           Pos.Core              (BlockCount, HasConfiguration,
                                        HasDifficulty (difficultyL),
                                        HasPrevBlock (prevBlockL), HeaderHash, IsHeader,
                                        headerHash)
import           Pos.Crypto            (hashHexF, shortHashF)
import           Pos.DB.Class          (DBTag (..), MonadBlockDBGeneric (..),
                                        MonadBlockDBGenericWrite (..), MonadDBRead,
                                        dbGetBlund)
import           Pos.DB.Error          (DBError (..))
import           Pos.DB.Functions      (dbGetBi, dbSerializeValue)
import           Pos.DB.Pure           (DBPureVar, MonadPureDB, atomicModifyIORefPure,
                                        pureBlockIndexDB, pureBlocksStorage)
import           Pos.DB.Rocks          (MonadRealDB, blockDataDir, getBlockIndexDB,
                                        getNodeDBs, rocksDelete, rocksPutBi)
import           Pos.DB.Sum            (MonadDBSum, eitherDB)
import           Pos.Delegation.Types  (DlgUndo (..))
import           Pos.Ssc.Class.Helpers (SscHelpersClass)
import           Pos.Ssc.Class.Types   (SscBlock)
import           Pos.Ssc.Util          (toSscBlock)
import           Pos.Util              (Some (..), maybeThrow)
import           Pos.Util.Chrono       (NewestFirst (..))

----------------------------------------------------------------------------
-- Implementations for 'MonadRealDB'
----------------------------------------------------------------------------

-- Get block with given hash from Block DB.  This function has too
-- strict constraint, consider using 'blkGetBlock'.

getBlock
    :: forall ssc ctx m. (HasConfiguration, SscHelpersClass ssc, MonadRealDB ctx m)
    => HeaderHash -> m (Maybe (Block ssc))
getBlock = blockDataPath >=> getData

-- | Returns header of block that was requested from Block DB.
blkGetHeader
    :: (HasConfiguration, SscHelpersClass ssc, MonadDBRead m)
    => HeaderHash -> m (Maybe (BlockHeader ssc))
blkGetHeader = dbGetBi BlockIndexDB . blockIndexKey

-- Get undo data for block with given hash from Block DB. This
-- function has too strict constraint, consider using 'blkGetUndo'.
getUndo :: (HasConfiguration, MonadRealDB ctx m) => HeaderHash -> m (Maybe Undo)
getUndo = undoDataPath >=> getData

-- Put given block, its metadata and Undo data into Block DB. This
-- function uses 'MonadRealDB' constraint which is too
-- severe. Consider using 'dbPutBlund' instead.
putBlundReal
    :: (HasConfiguration, SscHelpersClass ssc, MonadRealDB ctx m)
    => Blund ssc -> m ()
putBlundReal (blk, undo) = do
    let h = headerHash blk
    liftIO . createDirectoryIfMissing False =<< dirDataPath h
    flip putData blk =<< blockDataPath h
    flip putData undo =<< undoDataPath h
    putBi (blockIndexKey h) (BC.getBlockHeader blk)

deleteBlock :: (MonadRealDB ctx m) => HeaderHash -> m ()
deleteBlock hh = do
    delete (blockIndexKey hh)
    deleteData =<< blockDataPath hh
    deleteData =<< undoDataPath hh

----------------------------------------------------------------------------
-- Load
----------------------------------------------------------------------------

loadDataWhile
    :: forall m a .
       (Monad m, HasPrevBlock a, HasConfiguration)
    => (HeaderHash -> m a)
    -> (a -> Bool)
    -> HeaderHash
    -> m (NewestFirst [] a)
loadDataWhile getter predicate start = NewestFirst <$> doIt start
  where
    doIt :: HeaderHash -> m [a]
    doIt h
        | h == genesisHash = pure []
        | otherwise = do
            d <- getter h
            let prev = d ^. prevBlockL
            if predicate d
                then (d :) <$> doIt prev
                else pure []

-- For depth 'd' load blocks that have depth < 'd'. Given header
-- (newest one) is assumed to have depth 0.
loadDataByDepth
    :: forall m a .
       (Monad m, HasPrevBlock a, HasDifficulty a, HasConfiguration)
    => (HeaderHash -> m a)
    -> (a -> Bool)
    -> BlockCount
    -> HeaderHash
    -> m (NewestFirst [] a)
loadDataByDepth _ _ 0 _ = pure (NewestFirst [])
loadDataByDepth getter extraPredicate depth h = do
    -- First of all, we load data corresponding to h.
    top <- getter h
    let topDifficulty = top ^. difficultyL
    -- If top difficulty is 0, we can load all data starting from it.
    -- Then we calculate difficulty of data at which we should stop.
    -- Difficulty of the oldest data to return is 'topDifficulty - depth + 1'
    -- So we are loading all blocks which have difficulty ≥ targetDifficulty.
    let targetDelta = fromIntegral depth - 1
        targetDifficulty
            | topDifficulty <= targetDelta = 0
            | otherwise = topDifficulty - targetDelta
    -- Then we load blocks starting with previous block of already
    -- loaded block.  We load them until we find block with target
    -- difficulty. And then we drop last (oldest) block.
    let prev = top ^. prevBlockL
    over _Wrapped (top :) <$>
        loadDataWhile
        getter
        (\a -> a ^. difficultyL >= targetDifficulty && extraPredicate a)
        prev

-- | Load blunds starting from block with header hash equal to given hash
-- and while @predicate@ is true.
loadBlundsWhile
    :: (MonadBlockDB ssc m)
    => (Block ssc -> Bool) -> HeaderHash -> m (NewestFirst [] (Blund ssc))
loadBlundsWhile predicate = loadDataWhile getBlundThrow (predicate . fst)

-- | Load blunds which have depth less than given (depth = number of
-- blocks that will be returned).
loadBlundsByDepth
    :: (MonadBlockDB ssc m)
    => BlockCount -> HeaderHash -> m (NewestFirst [] (Blund ssc))
loadBlundsByDepth = loadDataByDepth getBlundThrow (const True)

-- | Load blocks starting from block with header hash equal to given hash
-- and while @predicate@ is true.
loadBlocksWhile
    :: (MonadBlockDB ssc m)
    => (Block ssc -> Bool) -> HeaderHash -> m (NewestFirst [] (Block ssc))
loadBlocksWhile = loadDataWhile getBlockThrow

-- | Load headers starting from block with header hash equal to given hash
-- and while @predicate@ is true.
loadHeadersWhile
    :: (HasConfiguration, SscHelpersClass ssc, MonadDBRead m)
    => (BlockHeader ssc -> Bool)
    -> HeaderHash
    -> m (NewestFirst [] (BlockHeader ssc))
loadHeadersWhile = loadDataWhile getHeaderThrow

-- | Load headers which have depth less than given.
loadHeadersByDepth
    :: (SscHelpersClass ssc, MonadDBRead m, HasConfiguration)
    => BlockCount -> HeaderHash -> m (NewestFirst [] (BlockHeader ssc))
loadHeadersByDepth = loadDataByDepth getHeaderThrow (const True)

-- | Load headers which have depth less than given and match some criterion.
loadHeadersByDepthWhile
    :: (SscHelpersClass ssc, MonadDBRead m, HasConfiguration)
    => (BlockHeader ssc -> Bool)
    -> BlockCount
    -> HeaderHash
    -> m (NewestFirst [] (BlockHeader ssc))
loadHeadersByDepthWhile = loadDataByDepth getHeaderThrow

----------------------------------------------------------------------------
-- Initialization
----------------------------------------------------------------------------

prepareBlockDB
    :: forall ssc m.
       MonadBlockDBWrite ssc m
    => GenesisBlock ssc -> m ()
prepareBlockDB blk =
    dbPutBlund @(BlockHeader ssc) @(Block ssc) @Undo (Left blk, genesisUndo)
  where
    genesisUndo =
        Undo
        { undoTx = mempty
        , undoDlg = DlgUndo mempty mempty
        , undoUS = def
        , undoSlog = SlogUndo Nothing
        }

----------------------------------------------------------------------------
-- Keys
----------------------------------------------------------------------------

blockIndexKey :: HeaderHash -> ByteString
blockIndexKey h = "b" <> convert h

----------------------------------------------------------------------------
-- MonadBlockDB related
----------------------------------------------------------------------------

-- | Specialization of 'MonadBlockDBGeneric' for block processing.
type MonadBlockDB ssc m
     = ( MonadBlockDBGeneric (BlockHeader ssc) (Block ssc) Undo m
       , SscHelpersClass ssc)

type MonadSscBlockDB ssc m
     = ( MonadBlockDBGeneric (Some IsHeader) (SscBlock ssc) () m
       , SscHelpersClass ssc)

-- | 'MonadBlocksDB' with write options
type MonadBlockDBWrite ssc m
    = ( MonadBlockDB ssc m
      , MonadBlockDBGenericWrite (BlockHeader ssc) (Block ssc) Undo m
      )

----------------------------------------------------------------------------
-- Pure implementation
----------------------------------------------------------------------------

decodeOrFailPureDB
<<<<<<< HEAD
    :: forall ssc . (HasCoreConstants, SscHelpersClass ssc)
=======
    :: forall ssc . (HasConfiguration, SscHelpersClass ssc)
>>>>>>> e74686f7
    => ByteString
    -> Either Text (Block ssc, Undo)
decodeOrFailPureDB = decodeFull

dbGetBlundPure ::
       forall ssc ctx m. (HasConfiguration, MonadPureDB ctx m, SscHelpersClass ssc)
    => HeaderHash
    -> m (Maybe (Block ssc, Undo))
dbGetBlundPure h = do
    (blund :: Maybe ByteString) <-
        view (pureBlocksStorage . at h) <$> (view (lensOf @DBPureVar) >>= readIORef)
    case decodeOrFailPureDB <$> blund of
        Nothing        -> pure Nothing
        Just (Left e)  -> throwM (DBMalformed e)
        Just (Right v) -> pure (Just v)

dbGetBlockPureDefault ::
       forall ssc ctx m. (HasConfiguration, MonadPureDB ctx m, SscHelpersClass ssc)
    => HeaderHash
    -> m (Maybe (Block ssc))
dbGetBlockPureDefault h = fmap fst <$> dbGetBlundPure h

dbGetUndoPureDefault ::
       forall ssc ctx m. (HasConfiguration, MonadPureDB ctx m, SscHelpersClass ssc)
    => HeaderHash
    -> m (Maybe Undo)
dbGetUndoPureDefault h = fmap snd <$> dbGetBlundPure @ssc @ctx @m h

dbGetHeaderPureDefault ::
       forall ssc m. (HasConfiguration, MonadDBRead m, SscHelpersClass ssc)
    => HeaderHash
    -> m (Maybe (BlockHeader ssc))
dbGetHeaderPureDefault = blkGetHeader

dbPutBlundPureDefault ::
       forall ssc ctx m. (HasConfiguration, MonadPureDB ctx m, SscHelpersClass ssc)
    => Blund ssc
    -> m ()
dbPutBlundPureDefault (blk,undo) = do
    let h = headerHash blk
    (var :: DBPureVar) <- view (lensOf @DBPureVar)
    flip atomicModifyIORefPure var $
        (pureBlocksStorage . at h .~ Just (serialize'  (blk,undo))) .
        (pureBlockIndexDB . at (blockIndexKey h) .~ Just (dbSerializeValue $ BC.getBlockHeader blk))

dbGetBlockSscPureDefault ::
       forall ssc ctx m. (HasConfiguration, MonadPureDB ctx m, SscHelpersClass ssc)
    => HeaderHash
    -> m (Maybe (SscBlock ssc))
dbGetBlockSscPureDefault = fmap (toSscBlock <$>) . dbGetBlockPureDefault

dbGetUndoSscPureDefault ::
       forall ssc ctx m. (HasConfiguration, MonadPureDB ctx m, SscHelpersClass ssc)
    => HeaderHash
    -> m (Maybe ())
dbGetUndoSscPureDefault = fmap (const () <$>) . dbGetUndoPureDefault @ssc

dbGetHeaderSscPureDefault ::
       forall ssc m. (HasConfiguration, MonadDBRead m, SscHelpersClass ssc)
    => HeaderHash
    -> m (Maybe (Some IsHeader))
dbGetHeaderSscPureDefault = fmap (Some <$>) . dbGetHeaderPureDefault @ssc

----------------------------------------------------------------------------
-- Rocks implementation
----------------------------------------------------------------------------

-- instance MonadBlockDBGeneric (Block ssc)

type BlockDBGenericDefaultEnv ssc ctx m =
    ( MonadDBRead m
    , MonadRealDB ctx m
    , SscHelpersClass ssc
    , HasConfiguration)

dbGetBlockDefault ::
       forall ssc ctx m. BlockDBGenericDefaultEnv ssc ctx m
    => HeaderHash
    -> m (Maybe (Block ssc))
dbGetBlockDefault = getBlock

dbGetUndoDefault ::
       forall ssc ctx m. BlockDBGenericDefaultEnv ssc ctx m
    => HeaderHash
    -> m (Maybe Undo)
dbGetUndoDefault = getUndo

dbGetHeaderDefault ::
       forall ssc ctx m. BlockDBGenericDefaultEnv ssc ctx m
    => HeaderHash
    -> m (Maybe (BlockHeader ssc))
dbGetHeaderDefault = blkGetHeader

dbGetBlockSscDefault ::
       forall ssc ctx m. BlockDBGenericDefaultEnv ssc ctx m
    => HeaderHash
    -> m (Maybe (SscBlock ssc))
dbGetBlockSscDefault = fmap (toSscBlock <$>) . getBlock

dbGetUndoSscDefault ::
       forall ssc ctx m. BlockDBGenericDefaultEnv ssc ctx m
    => HeaderHash
    -> m (Maybe ())
dbGetUndoSscDefault = fmap (const () <$>) . getUndo

dbGetHeaderSscDefault ::
       forall ssc ctx m. BlockDBGenericDefaultEnv ssc ctx m
    => HeaderHash
    -> m (Maybe (Some IsHeader))
dbGetHeaderSscDefault = fmap (Some <$>) . blkGetHeader @ssc

-- instance MonadBlockDBWrite

dbPutBlundDefault :: (HasConfiguration, MonadDBRead m, MonadRealDB ctx m, SscHelpersClass ssc) => Blund ssc -> m ()
dbPutBlundDefault = putBlundReal

----------------------------------------------------------------------------
-- DBSum implementation
----------------------------------------------------------------------------

type DBSumDefaultEnv ssc ctx m =
    ( MonadDBRead m
    , SscHelpersClass ssc
    , MonadDBSum ctx m
    , HasConfiguration
    )

dbGetBlockSumDefault
    :: forall ssc ctx m. DBSumDefaultEnv ssc ctx m
    => HeaderHash -> m (Maybe (Block ssc))
dbGetBlockSumDefault hh = eitherDB (dbGetBlockDefault hh) (dbGetBlockPureDefault hh)

dbGetUndoSumDefault
    :: forall ssc ctx m. DBSumDefaultEnv ssc ctx m
    => HeaderHash -> m (Maybe Undo)
dbGetUndoSumDefault hh =
    eitherDB (dbGetUndoDefault @ssc hh) (dbGetUndoPureDefault @ssc hh)

dbGetHeaderSumDefault
    :: forall ssc ctx m. DBSumDefaultEnv ssc ctx m
    => HeaderHash -> m (Maybe (BlockHeader ssc))
dbGetHeaderSumDefault hh = eitherDB (dbGetHeaderDefault @ssc hh) (dbGetHeaderPureDefault @ssc hh)

-- instance MonadBlockDBGeneric

dbGetBlockSscSumDefault
    :: forall ssc ctx m. DBSumDefaultEnv ssc ctx m
    => HeaderHash -> m (Maybe (SscBlock ssc))
dbGetBlockSscSumDefault hh =
    eitherDB (dbGetBlockSscDefault hh) (dbGetBlockSscPureDefault hh)

dbGetUndoSscSumDefault
    :: forall ssc ctx m. DBSumDefaultEnv ssc ctx m
    => HeaderHash -> m (Maybe ())
dbGetUndoSscSumDefault hh =
    eitherDB (dbGetUndoSscDefault @ssc hh) (dbGetUndoSscPureDefault @ssc hh)

dbGetHeaderSscSumDefault
    :: forall ssc ctx m. DBSumDefaultEnv ssc ctx m
    => HeaderHash -> m (Maybe (Some IsHeader))
dbGetHeaderSscSumDefault hh =
    eitherDB (dbGetHeaderSscDefault @ssc hh) (dbGetHeaderSscPureDefault @ssc hh)

-- instance MonadBlockGenBase m

dbPutBlundSumDefault
    :: forall ssc ctx m. DBSumDefaultEnv ssc ctx m
    => Blund ssc -> m ()
dbPutBlundSumDefault b = eitherDB (dbPutBlundDefault b) (dbPutBlundPureDefault b)

----------------------------------------------------------------------------
-- Helpers
----------------------------------------------------------------------------

blkGetBlock ::
       forall ssc m. MonadBlockDB ssc m
    => HeaderHash
    -> m $ Maybe (Block ssc)
blkGetBlock = dbGetBlock @(BlockHeader ssc) @(Block ssc) @Undo

blkGetUndo ::
       forall ssc m. MonadBlockDB ssc m
    => HeaderHash
    -> m $ Maybe Undo
blkGetUndo = dbGetUndo @(BlockHeader ssc) @(Block ssc) @Undo

blkGetBlund ::
       forall ssc m. MonadBlockDB ssc m
    => HeaderHash
    -> m $ Maybe (Blund ssc)
blkGetBlund = dbGetBlund @(BlockHeader ssc) @(Block ssc) @Undo

putBi
    :: (MonadRealDB ctx m, Bi v)
    => ByteString -> v -> m ()
putBi k v = rocksPutBi k v =<< getBlockIndexDB

delete :: (MonadRealDB ctx m) => ByteString -> m ()
delete k = rocksDelete k =<< getBlockIndexDB

getData ::  forall m v . (MonadIO m, MonadCatch m, Bi v) => FilePath -> m (Maybe v)
getData fp = flip catch handle $ liftIO $
    either (\er -> throwM $ DBMalformed $
             sformat ("Couldn't deserialize "%build%", reason: "%build) fp er) pure .
    decodeFull <$>
    BS.readFile fp
  where
    handle e
        | isDoesNotExistError e = pure Nothing
        | otherwise = throwM e

putData ::  (MonadIO m, Bi v) => FilePath -> v -> m ()
putData fp = liftIO . BS.writeFile fp . serialize'

deleteData :: (MonadIO m, MonadCatch m) => FilePath -> m ()
deleteData fp = (liftIO $ removeFile fp) `catch` handle
  where
    handle e
        | isDoesNotExistError e = pure ()
        | otherwise = throwM e

dirDataPath :: MonadRealDB ctx m => HeaderHash -> m FilePath
dirDataPath (formatToString hashHexF -> fn) = gitDirDataPath fn

blockDataPath :: MonadRealDB ctx m => HeaderHash -> m FilePath
blockDataPath (formatToString (hashHexF%".block") -> fn) =
    gitDirDataPath fn <&> (</> drop 2 fn)

undoDataPath :: MonadRealDB ctx m => HeaderHash -> m FilePath
undoDataPath (formatToString (hashHexF%".undo") -> fn) =
    gitDirDataPath fn <&> (</> drop 2 fn)

gitDirDataPath :: MonadRealDB ctx m => [Char] -> m FilePath
gitDirDataPath fn = getNodeDBs <&> \dbs -> dbs ^. blockDataDir </> take 2 fn

----------------------------------------------------------------------------
-- Private functions
----------------------------------------------------------------------------

getBlundThrow
    :: forall ssc m. MonadBlockDB ssc m
    => HeaderHash -> m (Blund ssc)
getBlundThrow hash =
    maybeThrow (DBMalformed $ sformat errFmt hash) =<< (blkGetBlund @ssc) hash
  where
    errFmt = "getBlockThrow: no blund with HeaderHash: "%shortHashF

getBlockThrow
    :: forall ssc m. MonadBlockDB ssc m
    => HeaderHash -> m (Block ssc)
getBlockThrow hash =
    maybeThrow (DBMalformed $ sformat errFmt hash) =<< blkGetBlock hash
  where
    errFmt = "getBlockThrow: no block with HeaderHash: "%shortHashF

getHeaderThrow
    :: (SscHelpersClass ssc, MonadDBRead m, HasConfiguration)
    => HeaderHash -> m (BlockHeader ssc)
getHeaderThrow hash =
    maybeThrow (DBMalformed $ sformat errFmt hash) =<< blkGetHeader hash
  where
    errFmt = "getBlockThrow: no block header with hash: "%shortHashF<|MERGE_RESOLUTION|>--- conflicted
+++ resolved
@@ -57,43 +57,43 @@
 
 import           Universum
 
-import           Control.Lens          (at, _Wrapped)
-import           Data.ByteArray        (convert)
-import qualified Data.ByteString       as BS (readFile, writeFile)
-import           Data.Default          (Default (def))
-import           Ether.Internal        (HasLens (..))
-import           Formatting            (build, formatToString, sformat, (%))
-import           System.Directory      (createDirectoryIfMissing, removeFile)
-import           System.FilePath       ((</>))
-import           System.IO.Error       (isDoesNotExistError)
-
-import           Pos.Binary.Block      ()
-import           Pos.Binary.Class      (Bi, decodeFull, serialize')
-import           Pos.Block.Core        (Block, BlockHeader, GenesisBlock)
-import qualified Pos.Block.Core        as BC
-import           Pos.Block.Types       (Blund, SlogUndo (..), Undo (..))
+import           Control.Lens           (at, _Wrapped)
+import           Data.ByteArray         (convert)
+import qualified Data.ByteString        as BS (readFile, writeFile)
+import           Data.Default           (Default (def))
+import           Ether.Internal         (HasLens (..))
+import           Formatting             (build, formatToString, sformat, (%))
+import           System.Directory       (createDirectoryIfMissing, removeFile)
+import           System.FilePath        ((</>))
+import           System.IO.Error        (isDoesNotExistError)
+
+import           Pos.Binary.Block       ()
+import           Pos.Binary.Class       (Bi, decodeFull, serialize')
+import           Pos.Block.Core         (Block, BlockHeader, GenesisBlock)
+import qualified Pos.Block.Core         as BC
+import           Pos.Block.Types        (Blund, SlogUndo (..), Undo (..))
+import           Pos.Core               (BlockCount, HasConfiguration,
+                                         HasDifficulty (difficultyL),
+                                         HasPrevBlock (prevBlockL), HeaderHash, IsHeader,
+                                         headerHash)
 import           Pos.Core.Configuration (genesisHash)
-import           Pos.Core              (BlockCount, HasConfiguration,
-                                        HasDifficulty (difficultyL),
-                                        HasPrevBlock (prevBlockL), HeaderHash, IsHeader,
-                                        headerHash)
-import           Pos.Crypto            (hashHexF, shortHashF)
-import           Pos.DB.Class          (DBTag (..), MonadBlockDBGeneric (..),
-                                        MonadBlockDBGenericWrite (..), MonadDBRead,
-                                        dbGetBlund)
-import           Pos.DB.Error          (DBError (..))
-import           Pos.DB.Functions      (dbGetBi, dbSerializeValue)
-import           Pos.DB.Pure           (DBPureVar, MonadPureDB, atomicModifyIORefPure,
-                                        pureBlockIndexDB, pureBlocksStorage)
-import           Pos.DB.Rocks          (MonadRealDB, blockDataDir, getBlockIndexDB,
-                                        getNodeDBs, rocksDelete, rocksPutBi)
-import           Pos.DB.Sum            (MonadDBSum, eitherDB)
-import           Pos.Delegation.Types  (DlgUndo (..))
-import           Pos.Ssc.Class.Helpers (SscHelpersClass)
-import           Pos.Ssc.Class.Types   (SscBlock)
-import           Pos.Ssc.Util          (toSscBlock)
-import           Pos.Util              (Some (..), maybeThrow)
-import           Pos.Util.Chrono       (NewestFirst (..))
+import           Pos.Crypto             (hashHexF, shortHashF)
+import           Pos.DB.Class           (DBTag (..), MonadBlockDBGeneric (..),
+                                         MonadBlockDBGenericWrite (..), MonadDBRead,
+                                         dbGetBlund)
+import           Pos.DB.Error           (DBError (..))
+import           Pos.DB.Functions       (dbGetBi, dbSerializeValue)
+import           Pos.DB.Pure            (DBPureVar, MonadPureDB, atomicModifyIORefPure,
+                                         pureBlockIndexDB, pureBlocksStorage)
+import           Pos.DB.Rocks           (MonadRealDB, blockDataDir, getBlockIndexDB,
+                                         getNodeDBs, rocksDelete, rocksPutBi)
+import           Pos.DB.Sum             (MonadDBSum, eitherDB)
+import           Pos.Delegation.Types   (DlgUndo (..))
+import           Pos.Ssc.Class.Helpers  (SscHelpersClass)
+import           Pos.Ssc.Class.Types    (SscBlock)
+import           Pos.Ssc.Util           (toSscBlock)
+import           Pos.Util               (Some (..), maybeThrow)
+import           Pos.Util.Chrono        (NewestFirst (..))
 
 ----------------------------------------------------------------------------
 -- Implementations for 'MonadRealDB'
@@ -288,11 +288,7 @@
 ----------------------------------------------------------------------------
 
 decodeOrFailPureDB
-<<<<<<< HEAD
-    :: forall ssc . (HasCoreConstants, SscHelpersClass ssc)
-=======
     :: forall ssc . (HasConfiguration, SscHelpersClass ssc)
->>>>>>> e74686f7
     => ByteString
     -> Either Text (Block ssc, Undo)
 decodeOrFailPureDB = decodeFull
