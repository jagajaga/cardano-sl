{-# OPTIONS_GHC -fno-warn-name-shadowing #-}
{-# LANGUAGE AllowAmbiguousTypes #-}
{-# LANGUAGE CPP                 #-}
{-# LANGUAGE ScopedTypeVariables #-}

module Main where

import           Control.Monad.Reader      (MonadReader (..), ReaderT, ask, asks,
                                            runReaderT)
import           Control.Monad.Trans.Maybe (MaybeT (..))
import qualified Data.ByteString           as BS
import           Data.List                 ((!!))
import           Data.Proxy                (Proxy (..))
import qualified Data.Text                 as T
import           Data.Time.Units           (convertUnit)
import           Formatting                (build, int, sformat, stext, (%))
import           Mockable                  (delay)
import           Options.Applicative       (execParser)
import           System.IO                 (hFlush, stdout)
import           System.Wlog               (logDebug, logError, logInfo, logWarning)
#if !(defined(mingw32_HOST_OS) && defined(__MINGW32__))
import           System.Exit               (ExitCode (ExitSuccess))
import           System.Posix.Process      (exitImmediately)
#endif
import           Universum

import qualified Pos.CLI                   as CLI
import           Pos.Communication         (OutSpecs, SendActions, Worker', WorkerSpec,
                                            worker)
import           Pos.Crypto                (Hash, SecretKey, createProxySecretKey,
                                            encodeHash, hash, hashHexF, sign, toPublic,
                                            unsafeHash)
import           Pos.Data.Attributes       (mkAttributes)
import           Pos.Delegation            (sendProxySKEpoch, sendProxySKEpochOuts,
                                            sendProxySKSimple, sendProxySKSimpleOuts)
import           Pos.DHT.Model             (DHTNode, discoverPeers, getKnownPeers)
import           Pos.Genesis               (genesisBlockVersionData, genesisPublicKeys,
                                            genesisSecretKeys)
import           Pos.Launcher              (BaseParams (..), LoggingParams (..),
                                            bracketResources, runTimeSlaveReal)
import           Pos.Ssc.GodTossing        (SscGodTossing)
import           Pos.Ssc.NistBeacon        (SscNistBeacon)
import           Pos.Ssc.SscAlgo           (SscAlgo (..))
import           Pos.Types                 (EpochIndex (..), coinF, makePubKeyAddress,
                                            txaF)
import           Pos.Update                (BlockVersionData (..), UpdateProposal (..),
                                            UpdateVote (..), patakUpdateData,
                                            skovorodaUpdateData)
import           Pos.Util                  (Raw)
import           Pos.Util.TimeWarp         (sec)
import           Pos.Wallet                (WalletMode, WalletParams (..), WalletRealMode,
                                            getBalance, runWalletReal, sendProposalOuts,
                                            sendTxOuts, sendVoteOuts, submitTx,
                                            submitUpdateProposal, submitVote)
#ifdef WITH_WEB
import           Pos.Wallet.Web            (walletServeWebLite, walletServerOuts)
#endif

import           Command                   (Command (..), parseCommand)
import           WalletOptions             (WalletAction (..), WalletOptions (..),
                                            optsInfo)

type CmdRunner = ReaderT ([SecretKey], [DHTNode])

runCmd :: WalletMode ssc m => SendActions m -> Command -> CmdRunner m ()
runCmd _ (Balance addr) = lift (getBalance addr) >>=
                         putText . sformat ("Current balance: "%coinF)
runCmd sendActions (Send idx outputs) = do
    (skeys, na) <- ask
    etx <- lift $ submitTx sendActions (skeys !! idx) na (map (,[]) outputs)
    case etx of
        Left err -> putText $ sformat ("Error: "%stext) err
        Right tx -> putText $ sformat ("Submitted transaction: "%txaF) tx
runCmd sendActions v@(Vote idx decision upid) = do
    logDebug $ "Submitting a vote :" <> show v
    (skeys, na) <- ask
    let skey = skeys !! idx
    let voteUpd = UpdateVote
            { uvKey        = toPublic skey
            , uvProposalId = upid
            , uvDecision   = decision
            , uvSignature  = sign skey (upid, decision)
            }
    if null na
        then putText "Error: no addresses specified"
        else do
            lift $ submitVote sendActions na voteUpd
            putText "Submitted vote"
runCmd sendActions ProposeUpdate{..} = do
    logDebug "Proposing update..."
    (skeys, na) <- ask
    (diffFile :: Maybe (Hash Raw)) <- runMaybeT $ do
        filePath <- MaybeT $ pure puFilePath
        fileData <- liftIO $ BS.readFile filePath
        let h = unsafeHash fileData
        liftIO $ putText $ sformat ("Read file succesfuly, its hash: "%hashHexF) h
        pure h
    let skey = skeys !! puIdx
    let bvd = genesisBlockVersionData
            { bvdScriptVersion = puScriptVersion
            , bvdSlotDuration = convertUnit (sec puSlotDurationSec)
            , bvdMaxBlockSize = puMaxBlockSize
            }
    let updateProposal = UpdateProposal
            { upBlockVersion     = puBlockVersion
            , upBlockVersionData = bvd
            , upSoftwareVersion  = puSoftwareVersion
            , upData             =
                maybe patakUpdateData
                      skovorodaUpdateData
                      diffFile
            , upAttributes       = mkAttributes ()
            }
    if null na
        then putText "Error: no addresses specified"
        else do
            lift $ submitUpdateProposal sendActions skey na updateProposal
            let id = hash updateProposal
            putText $
              sformat ("Update proposal submitted, upId: "%build%" (base64)") (encodeHash id)
runCmd _ Help = do
    putText $
        unlines
            [ "Avaliable commands:"
            , "   balance <address>              -- check balance on given address (may be any address)"
            , "   send <N> [<address> <coins>]+  -- create and send transaction with given outputs"
            , "                                     from own address #N"
            , "   vote <N> <decision> <upid>     -- send vote with given hash of proposal id (in base64) and"
            , "                                     decision, from own address #N"
            , "   propose-update <N> <block ver> <script ver> <slot duration> <max block size> <software ver> <propose_file>?"
            , "                                  -- propose an update with given versions and other data"
            , "                                     with one positive vote for it, from own address #N"
            , "   listaddr                       -- list own addresses"
            , "   listaddr                       -- list own addresses"
            , "   delegate-light <N> <M>         -- delegate secret key #N to #M (genesis) light version"
            , "   delegate-heavy <N> <M>         -- delegate secret key #N to #M (genesis) heavyweight "
            , "   help                           -- show this message"
            , "   quit                           -- shutdown node wallet"
            ]
runCmd _ ListAddresses = do
    addrs <- map (makePubKeyAddress . toPublic) <$> asks fst
    putText "Available addresses:"
    forM_ (zip [0 :: Int ..] addrs) $
        putText . uncurry (sformat $ "    #"%int%":   "%build)
runCmd sendActions (DelegateLight i j) = do
    let issuerSk = genesisSecretKeys !! i
        delegatePk = genesisPublicKeys !! j
        psk = createProxySecretKey issuerSk delegatePk (EpochIndex 0, EpochIndex 50)
    lift $ sendProxySKEpoch psk sendActions
    putText "Sent lightweight cert"
runCmd sendActions (DelegateHeavy i j) = do
    let issuerSk = genesisSecretKeys !! i
        delegatePk = genesisPublicKeys !! j
        psk = createProxySecretKey issuerSk delegatePk ()
    lift $ sendProxySKSimple psk sendActions
    putText "Sent heavyweight cert"
runCmd _ Quit = pure ()

runCmdOuts :: OutSpecs
runCmdOuts = mconcat [ sendProxySKEpochOuts
                     , sendProxySKSimpleOuts
                     , sendTxOuts
                     , sendVoteOuts
                     , sendProposalOuts
                     ]

evalCmd :: WalletMode ssc m => SendActions m -> Command -> CmdRunner m ()
evalCmd _ Quit = pure ()
evalCmd sa cmd = runCmd sa cmd >> evalCommands sa

evalCommands :: WalletMode ssc m => SendActions m -> CmdRunner m ()
evalCommands sa = do
    putStr @Text "> "
    liftIO $ hFlush stdout
    line <- getLine
    let cmd = parseCommand line
    case cmd of
        Left err  -> putStrLn err >> evalCommands sa
        Right cmd -> evalCmd sa cmd

initialize :: WalletMode ssc m => WalletOptions -> m [DHTNode]
<<<<<<< HEAD
initialize WalletOptions {..} = do
    putText "Discovering peers"
    getPeersUntilSome
  where
    getPeersUntilSome = do
        peers <- discoverPeers
        if null peers
            then do
                putText "Discovering again, nothing found"
                getPeersUntilSome
            else pure peers
=======
initialize WalletOptions{..} = do
    -- Wait some time to ensure blockchain is fetched
    unless (woInitialPause == 0) $ do
        putText $ sformat ("Started node. Waiting for "%int%" slots...") woInitialPause
        slotDuration <- getSlotDuration
        delay (fromIntegral woInitialPause * slotDuration)
    peers <- getKnownPeers
    bool (pure peers) getPeersUntilSome (null peers)
  where
    getPeersUntilSome = do
        liftIO $ hFlush stdout
        logWarning "Discovering peers, because current peer list is empty"
        peers <- discoverPeers
        if null peers
        then getPeersUntilSome
        else pure peers
>>>>>>> 91071826

runWalletRepl :: WalletMode ssc m => WalletOptions -> Worker' m
runWalletRepl wo sa = do
    na <- initialize wo
    putText "Welcome to Wallet CLI Node"
    runReaderT (evalCmd sa Help) (genesisSecretKeys, na)

runWalletCmd :: WalletMode ssc m => WalletOptions -> Text -> Worker' m
runWalletCmd wo str sa = do
    na <- initialize wo
    let strs = T.splitOn "," str
    flip runReaderT (genesisSecretKeys, na) $ forM_ strs $ \scmd -> do
        let mcmd = parseCommand scmd
        case mcmd of
            Left err   -> putStrLn err
            Right cmd' -> runCmd sa cmd'
    putText "Command execution finished"
    putText " " -- for exit by SIGPIPE
    liftIO $ hFlush stdout
#if !(defined(mingw32_HOST_OS) && defined(__MINGW32__))
    delay $ sec 3
    liftIO $ exitImmediately ExitSuccess
#endif

main :: IO ()
main = do
    opts@WalletOptions {..} <- execParser optsInfo
    let logParams =
            LoggingParams
            { lpRunnerTag     = "smart-wallet"
            , lpHandlerPrefix = CLI.logPrefix woCommonArgs
            , lpConfigPath    = CLI.logConfig woCommonArgs
            , lpEkgPort       = Nothing
            }
        baseParams =
            BaseParams
            { bpLoggingParams      = logParams
            , bpIpPort             = woIpPort
            , bpDHTPeers           = CLI.dhtPeers woCommonArgs
            , bpDHTKey             = Nothing
            , bpDHTExplicitInitial = CLI.dhtExplicitInitial woCommonArgs
            , bpKademliaDump       = "kademlia.dump"
            }
    bracketResources baseParams $ \res -> do
        let timeSlaveParams =
                baseParams
                { bpLoggingParams = logParams { lpRunnerTag = "time-slave" }
                }

        systemStart <- case CLI.sscAlgo woCommonArgs of
            GodTossingAlgo -> runTimeSlaveReal (Proxy :: Proxy SscGodTossing) res timeSlaveParams
            NistBeaconAlgo -> runTimeSlaveReal (Proxy :: Proxy SscNistBeacon) res timeSlaveParams

        let params =
                WalletParams
                { wpDbPath      = Just woDbPath
                , wpRebuildDb   = woRebuildDb
                , wpKeyFilePath = woKeyFilePath
                , wpSystemStart = systemStart
                , wpGenesisKeys = woDebug
                , wpBaseParams  = baseParams
                }

            plugins :: ([ WorkerSpec WalletRealMode ], OutSpecs)
            plugins = first pure $ case woAction of
                Repl                            -> worker runCmdOuts $ runWalletRepl opts
                Cmd cmd                         -> worker runCmdOuts $ runWalletCmd opts cmd
#ifdef WITH_WEB
                Serve webPort webDaedalusDbPath -> worker walletServerOuts $ \sendActions ->
                    walletServeWebLite sendActions webDaedalusDbPath False webPort
#endif

        case CLI.sscAlgo woCommonArgs of
            GodTossingAlgo -> do
                logInfo "Using MPC coin tossing"
                liftIO $ hFlush stdout
                runWalletReal res params plugins
            NistBeaconAlgo ->
                logError "Wallet does not support NIST beacon!"<|MERGE_RESOLUTION|>--- conflicted
+++ resolved
@@ -179,25 +179,7 @@
         Right cmd -> evalCmd sa cmd
 
 initialize :: WalletMode ssc m => WalletOptions -> m [DHTNode]
-<<<<<<< HEAD
-initialize WalletOptions {..} = do
-    putText "Discovering peers"
-    getPeersUntilSome
-  where
-    getPeersUntilSome = do
-        peers <- discoverPeers
-        if null peers
-            then do
-                putText "Discovering again, nothing found"
-                getPeersUntilSome
-            else pure peers
-=======
 initialize WalletOptions{..} = do
-    -- Wait some time to ensure blockchain is fetched
-    unless (woInitialPause == 0) $ do
-        putText $ sformat ("Started node. Waiting for "%int%" slots...") woInitialPause
-        slotDuration <- getSlotDuration
-        delay (fromIntegral woInitialPause * slotDuration)
     peers <- getKnownPeers
     bool (pure peers) getPeersUntilSome (null peers)
   where
@@ -208,7 +190,6 @@
         if null peers
         then getPeersUntilSome
         else pure peers
->>>>>>> 91071826
 
 runWalletRepl :: WalletMode ssc m => WalletOptions -> Worker' m
 runWalletRepl wo sa = do
