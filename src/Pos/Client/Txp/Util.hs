--- conflicted
+++ resolved
@@ -34,52 +34,25 @@
 import qualified Data.List.NonEmpty       as NE
 import qualified Data.Map                 as M
 import qualified Data.Text.Buildable
-<<<<<<< HEAD
-import qualified Data.Vector          as V
-import           Ether.Internal       (HasLens (..))
-import           Formatting           (bprint, stext, (%))
-import           Universum
-
-import           Pos.Binary           ()
-import           Pos.Core             (AddressIgnoringAttributes (AddressIA),
-                                       StakeholderId, siEpoch, unsafeIntegerToCoin,
-                                       unsafeSubCoin)
-import           Pos.Crypto           (RedeemSecretKey, SafeSigner, SignTag (SignTx),
-                                       hash, redeemSign, redeemToPublic, safeSign,
-                                       safeToPublic)
-import           Pos.Data.Attributes  (mkAttributes)
-import           Pos.DB               (MonadGState, gsIsBootstrapEra)
-import           Pos.Genesis          (GenesisWStakeholders, genesisSplitBoot)
-import           Pos.Script           (Script)
-import           Pos.Script.Examples  (multisigRedeemer, multisigValidator)
-import           Pos.Slotting.Class   (MonadSlots (getCurrentSlotBlocking))
-import           Pos.Txp              (Tx (..), TxAux (..), TxDistribution (..),
-                                       TxIn (..), TxInWitness (..), TxOut (..),
-                                       TxOutAux (..), TxOutDistribution, TxSigData (..),
-                                       Utxo, filterUtxoByAddrs)
-import           Pos.Types            (Address, Coin, makePubKeyAddress,
-                                       makePubKeyAddress, makeRedeemAddress,
-                                       makeScriptAddress, mkCoin, sumCoins)
-=======
 import qualified Data.Vector              as V
 import           Ether.Internal           (HasLens (..))
 import           Formatting               (bprint, build, sformat, stext, (%))
 import           Universum
 
 import           Pos.Binary               (biSize)
-import           Pos.Context              (GenesisStakeholders, genesisStakeholdersM)
+import           Pos.Client.Txp.Addresses (MonadAddresses (..))
 import           Pos.Core                 (AddressIgnoringAttributes (AddressIA),
                                            TxFeePolicy (..), TxSizeLinear, bvdTxFeePolicy,
                                            calculateTxSizeLinear, integerToCoin,
                                            integerToCoin, siEpoch, unsafeAddCoin,
-                                           unsafeGetCoin, unsafeSubCoin)
+                                           unsafeSubCoin)
 import           Pos.Crypto               (RedeemSecretKey, SafeSigner, SignTag (SignTx),
                                            deterministicKeyGen, fakeSigner, hash,
                                            redeemSign, redeemToPublic, safeSign,
                                            safeToPublic)
 import           Pos.Data.Attributes      (mkAttributes)
 import           Pos.DB                   (MonadGState, gsAdoptedBVData, gsIsBootstrapEra)
-import           Pos.Genesis              (genesisSplitBoot)
+import           Pos.Genesis              (GenesisWStakeholders, genesisSplitBoot)
 import           Pos.Script               (Script)
 import           Pos.Script.Examples      (multisigRedeemer, multisigValidator)
 import           Pos.Slotting.Class       (MonadSlots (getCurrentSlotBlocking))
@@ -88,9 +61,6 @@
                                            TxOut (..), TxOutAux (..), TxOutDistribution,
                                            TxSigData (..), Utxo)
 import           Pos.Types                (Address, Coin, StakeholderId, mkCoin, sumCoins)
-
-import           Pos.Client.Txp.Addresses (MonadAddresses (..))
->>>>>>> 596d6288
 
 type TxInputs = NonEmpty TxIn
 type TxOwnedInputs owner = NonEmpty (owner, TxIn)
@@ -175,17 +145,7 @@
     genStakeholders <- view (lensOf @GenesisWStakeholders)
     if not bootEra
       then pure oldDistr
-<<<<<<< HEAD
-      else either throwError pure (genesisSplitBoot genStakeholders c)
-=======
-      else do
-          when (unsafeGetCoin c < fromIntegral (length genStakeholders)) $
-               throwTxError $
-               sformat ("Can't spend "%build%" coins: amount is too small for boot "%
-                        " era and can't be distributed among genStakeholders") c
-          -- TODO CSL-1351 boot stakeholders' weights are not used
-          pure $ genesisSplitBoot (HM.fromList $ map (,1) genStakeholders) c
->>>>>>> 596d6288
+      else either throwTxError pure (genesisSplitBoot genStakeholders c)
 
 -- | Same as 'overrideTxOutDistrBoot' but changes 'TxOutputs' all at once
 overrideTxDistrBoot
