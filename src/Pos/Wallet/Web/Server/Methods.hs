--- conflicted
+++ resolved
@@ -17,7 +17,7 @@
 import           Control.Monad.Trans.State     (get, runStateT)
 import qualified Data.ByteString.Base64        as B64
 import           Data.Default                  (Default, def)
-import           Data.List                     (elemIndex, (!!))
+import           Data.List                     (elemIndex, nub, (!!))
 import           Data.Time.Clock.POSIX         (getPOSIXTime)
 import           Formatting                    (build, ords, sformat, stext, (%))
 import           Network.Wai                   (Application)
@@ -41,11 +41,6 @@
                                                 mkCoin)
 import           Pos.Util                      (maybeThrow)
 import           Pos.Util.BackupPhrase         (BackupPhrase, keysFromPhrase)
-<<<<<<< HEAD
-
-import           Data.List                     (nub)
-=======
->>>>>>> 35841ac7
 import           Pos.Wallet.KeyStorage         (KeyError (..), MonadKeys (..),
                                                 addSecretKey)
 import           Pos.Wallet.Tx                 (sendTxOuts, submitTx)
@@ -387,17 +382,8 @@
 blockchainSlotDuration :: WalletWebMode ssc m => m Word
 blockchainSlotDuration = fromIntegral <$> getSlotDuration
 
-<<<<<<< HEAD
-redeemADA :: WalletWebMode ssc m => SendActions BiP m -> CWalletRedeem -> m CWallet
+redeemADA :: WalletWebMode ssc m => SendActions m -> CWalletRedeem -> m CWallet
 redeemADA sendActions CWalletRedeem {..} = do
-=======
--- TODO: @dmitry move this somewhere (probably we have seed type)
--- type Seed = Text
-
-redeemADA :: WalletWebMode ssc m => SendActions m -> CRedemptionData -> m CWallet
-redeemADA sendActions CRedemptionData {..} = do
-    logInfo crSeed
->>>>>>> 35841ac7
     seedBs <- either
         (\e -> throwM $ Internal ("Seed is invalid base64 string: " <> toText e))
         pure $ B64.decode (encodeUtf8 crSeed)
