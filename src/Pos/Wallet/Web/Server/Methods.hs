--- conflicted
+++ resolved
@@ -57,13 +57,8 @@
                                                 redeemDeterministicKeyGen, withSafeSigner,
                                                 withSafeSigner)
 import           Pos.DB.Limits                 (MonadDBLimits)
-<<<<<<< HEAD
-import           Pos.DHT.Model                 (getKnownPeers)
 import           Pos.Reporting.MemState        (MonadReportingMem, askReportingContext,
                                                 rcReportServers)
-=======
-import           Pos.Reporting.MemState        (MonadReportingMem (..), rcReportServers)
->>>>>>> 1b101ea1
 import           Pos.Reporting.Methods         (sendReport, sendReportNodeNologs)
 import           Pos.Txp.Core                  (TxOut (..), TxOutAux (..))
 import           Pos.Util                      (maybeThrow)
@@ -97,8 +92,7 @@
                                                 closeWSConnection, getWalletWebSockets,
                                                 getWalletWebSockets, initWSConnection,
                                                 notify, runWalletWS, upgradeApplicationWS)
-import           Pos.Wallet.Web.State          (MonadWalletWebDB, WalletWebDB,
-                                                WebWalletModeDB, addOnlyNewTxMeta,
+import           Pos.Wallet.Web.State          (WalletWebDB, WebWalletModeDB, addOnlyNewTxMeta,
                                                 addUpdate, closeState, createWallet,
                                                 getHistoryCache, getNextUpdate,
                                                 getProfile, getTxMeta, getWalletMeta,
@@ -117,7 +111,9 @@
 
 type WalletWebMode m
     = ( WalletMode WalletSscType m
-      , MonadWalletWebDB m
+      , MonadKeys m -- FIXME: Why isn't it implied by the
+                    -- WalletMode constraint above?
+      , WebWalletModeDB m
       , MonadDBLimits m
       , MonadWalletWebSockets m
       , MonadReportingMem m
@@ -437,8 +433,8 @@
     paginate                            = take defaultLimit . drop defaultSkip
     defaultLimit                        = (fromIntegral $ fromMaybe 100 limit)
     defaultSkip                         = (fromIntegral $ fromMaybe 0 skip)
-    transCache Nothing                = (Nothing, [])
-    transCache (Just (hh, utxo, txs)) = (Just (hh, utxo), txs)
+    transCache Nothing                  = (Nothing, [])
+    transCache (Just (hh, utxo, txs))   = (Just (hh, utxo), txs)
 
 -- FIXME: is Word enough for length here?
 searchHistory
