{-# LANGUAGE AllowAmbiguousTypes #-}
{-# LANGUAGE ScopedTypeVariables #-}
{-# LANGUAGE TypeFamilies        #-}

-- To support actual wallet accounts we listen to applications and rollbacks
-- of blocks, extract transactions from block and extract our
-- accounts (such accounts which we can decrypt).
-- We synchronise wallet-db (acidic-state) with node-db
-- and support last seen tip for each walletset.
-- There are severals cases when we must  synchronise wallet-db and node-db:
-- • When we relaunch wallet. Desynchronization can be caused by interruption
--   during blocks application/rollback at the previous launch,
--   then wallet-db can fall behind from node-db (when interruption during rollback)
--   or vice versa (when interruption during application)
--   @syncWSetsWithGStateLock@ implements this functionality.
-- • When a user wants to import a secret key. Then we must rely on
--   Utxo (GStateDB), because blockchain can be large.

module Pos.Wallet.Web.Tracking
       ( CAccModifier (..)
       , sortedInsertions

       , syncWalletsWithGState
       , trackingApplyTxs
       , trackingRollbackTxs
       , applyModifierToWallet
       , rollbackModifierFromWallet
       , BlockLockMode
       , MonadWalletTracking (..)

       , syncWalletOnImportWebWallet
       , txMempoolToModifierWebWallet

       , getWalletAddrMetasDB
       ) where

import           Universum

import           Control.Lens               (to)
import           Control.Monad.Trans        (MonadTrans)
import           Data.DList                 (DList)
import qualified Data.DList                 as DL
import           Data.List                  ((!!))
import qualified Data.List.NonEmpty         as NE
import qualified Data.Map                   as M
import qualified Data.Text.Buildable
import           Ether.Internal             (HasLens (..))
import           Formatting                 (bprint, build, sformat, (%))
import           Mockable                   (SharedAtomicT)
import           Serokell.Util              (listJson)
import           System.Wlog                (WithLogger, logDebug, logInfo, logWarning)

import           Pos.Block.Core             (BlockHeader, getBlockHeader,
                                             mainBlockTxPayload)
import           Pos.Block.Logic            (withBlkSemaphore_)
import           Pos.Block.Types            (Blund, undoTx)
import           Pos.Client.Txp.History     (TxHistoryEntry (..), runGenesisToil)
import           Pos.Constants              (genesisHash)
import           Pos.Context                (BlkSemaphore, GenesisUtxo (..), genesisUtxoM)
import           Pos.Core                   (AddrPkAttrs (..), Address (..),
                                             ChainDifficulty, HasDifficulty (..),
                                             HeaderHash, Timestamp, headerHash,
                                             headerSlotL, makePubKeyAddress)
import           Pos.Crypto                 (EncryptedSecretKey, HDPassphrase,
                                             WithHash (..), deriveHDPassphrase,
                                             encToPublic, hash, shortHashF,
                                             unpackHDAddressAttr)
import           Pos.Data.Attributes        (Attributes (..))
import qualified Pos.DB.Block               as DB
import qualified Pos.DB.DB                  as DB
import           Pos.DB.Error               (DBError (DBMalformed))
<<<<<<< HEAD
import           Pos.DB.Rocks               (MonadRealDB)
import qualified Pos.GState                 as GS
import           Pos.GState.BlockExtra      (foldlUpWhileM, resolveForwardLink)
import           Pos.Slotting               (getSlotStartPure)
=======
import           Pos.DB.GState.BlockExtra   (foldlUpWhileM, resolveForwardLink)
import           Pos.DB.Rocks               (MonadRealDB)
import           Pos.Slotting               (getSlotStartPure, MonadSlotsData (..))
>>>>>>> 77e25a7c
import           Pos.Txp.Core               (Tx (..), TxAux (..), TxId, TxIn (..),
                                             TxOutAux (..), TxUndo, flattenTxPayload,
                                             getTxDistribution, toaOut, topsortTxs,
                                             txOutAddress)
import           Pos.Txp.MemState.Class     (MonadTxpMem, getLocalTxs)
import           Pos.Txp.Toil               (MonadUtxo (..), MonadUtxoRead (..), ToilT,
                                             UtxoModifier, applyTxToUtxo, evalToilTEmpty,
                                             runDBToil)
import           Pos.Util.Chrono            (getNewestFirst)
import           Pos.Util.Modifier          (MapModifier)
import qualified Pos.Util.Modifier          as MM
import           Pos.Util.Util              (maybeThrow)

import           Pos.Ssc.Class              (SscHelpersClass)
import           Pos.Wallet.SscType         (WalletSscType)
import           Pos.Wallet.Web.ClientTypes (AccountId (..), Addr, CId,
                                             CWAddressMeta (..), Wal, addressToCId, aiWId,
                                             encToCId, isTxLocalAddress)
import           Pos.Wallet.Web.Error.Types (WalletError (..))
import           Pos.Wallet.Web.State       (AddressLookupMode (..),
                                             CustomAddressType (..), WebWalletModeDB)
import qualified Pos.Wallet.Web.State       as WS

-- VoidModifier describes a difference between two states.
-- It's (set of added k, set of deleted k) essentially.
type VoidModifier a = MapModifier a ()

data IndexedMapModifier a = IndexedMapModifier
    { immModifier :: MM.MapModifier a Int
    , immCounter  :: Int
    }

sortedInsertions :: IndexedMapModifier a -> [a]
sortedInsertions = map fst . sortWith snd . MM.insertions . immModifier

indexedDeletions :: IndexedMapModifier a -> [a]
indexedDeletions = MM.deletions . immModifier

instance (Eq a, Hashable a) => Monoid (IndexedMapModifier a) where
    mempty = IndexedMapModifier mempty 0
    IndexedMapModifier m1 c1 `mappend` IndexedMapModifier m2 c2 =
        IndexedMapModifier (m1 <> fmap (+ c1) m2) (c1 + c2)

data CAccModifier = CAccModifier
    { camAddresses      :: !(IndexedMapModifier CWAddressMeta)
    , camUsed           :: !(VoidModifier (CId Addr, HeaderHash))
    , camChange         :: !(VoidModifier (CId Addr, HeaderHash))
    , camUtxo           :: !UtxoModifier
    , camAddedHistory   :: !(DList TxHistoryEntry)
    , camDeletedHistory :: !(DList TxId)
    }

instance Monoid CAccModifier where
    mempty = CAccModifier mempty mempty mempty mempty mempty mempty
    (CAccModifier a b c d ah dh) `mappend` (CAccModifier a1 b1 c1 d1 ah1 dh1) =
        CAccModifier (a <> a1) (b <> b1) (c <> c1) (d <> d1) (ah1 <> ah) (dh <> dh1)

instance Buildable CAccModifier where
    build CAccModifier{..} =
        bprint
            (  "added accounts: "%listJson
            %",\n deleted accounts: "%listJson
            %",\n used address: "%listJson
            %",\n change address: "%listJson
            %",\n local utxo (difference): "%build
            %",\n added history entries: "%listJson
            %",\n deleted history entries: "%listJson)
        (sortedInsertions camAddresses)
        (indexedDeletions camAddresses)
        (map (fst . fst) $ MM.insertions camUsed)
        (map (fst . fst) $ MM.insertions camChange)
        camUtxo
        (toList camAddedHistory)
        (toList camDeletedHistory)

type BlockLockMode ssc ctx m =
     ( WithLogger m
     , MonadReader ctx m
     , HasLens BlkSemaphore ctx BlkSemaphore
     , MonadRealDB ctx m
     , DB.MonadBlockDB ssc m
     , MonadMask m
     )

class Monad m => MonadWalletTracking m where
    syncWalletOnImport :: EncryptedSecretKey -> m ()
    txMempoolToModifier :: EncryptedSecretKey -> m CAccModifier

instance {-# OVERLAPPABLE #-}
    ( MonadWalletTracking m, Monad m, MonadTrans t, Monad (t m)
    , SharedAtomicT m ~ SharedAtomicT (t m) ) =>
        MonadWalletTracking (t m)
  where
    syncWalletOnImport = lift . syncWalletOnImport
    txMempoolToModifier = lift . txMempoolToModifier

type WalletTrackingEnv ext ctx m =
     ( BlockLockMode WalletSscType ctx m
     , WebWalletModeDB ctx m
     , MonadTxpMem ext ctx m
     , HasLens GenesisUtxo ctx GenesisUtxo
     , WS.MonadWalletWebDB ctx m
     , MonadSlotsData m
     , WithLogger m
     , HasLens GenesisUtxo ctx GenesisUtxo)

syncWalletOnImportWebWallet :: WalletTrackingEnv ext ctx m => [EncryptedSecretKey] -> m ()
syncWalletOnImportWebWallet = syncWalletsWithGState @WalletSscType

txMempoolToModifierWebWallet :: WalletTrackingEnv ext ctx m => EncryptedSecretKey -> m CAccModifier
txMempoolToModifierWebWallet encSK = do
    let wHash (i, TxAux {..}) = WithHash taTx i
        wId = encToCId encSK
        getDiff = const Nothing  -- no difficulty (mempool txs)
        getTs = const Nothing  -- don't give any timestamp
    txs <- getLocalTxs
    tipH <- DB.getTipHeader @WalletSscType
    allAddresses <- getWalletAddrMetasDB Ever wId
    case topsortTxs wHash txs of
        Nothing -> mempty <$ logWarning "txMempoolToModifier: couldn't topsort mempool txs"
        Just (map snd -> ordered) ->
            runDBToil $
            evalToilTEmpty $
            trackingApplyTxs encSK allAddresses getDiff getTs $
            zip ordered $ repeat tipH

----------------------------------------------------------------------------
-- Logic
----------------------------------------------------------------------------

-- Iterate over blocks (using forward links) and actualize our accounts.
syncWalletsWithGState
    :: forall ssc ctx m . (
      WebWalletModeDB ctx m
    , BlockLockMode ssc ctx m
    , HasLens GenesisUtxo ctx GenesisUtxo
    , MonadSlotsData m)
    => [EncryptedSecretKey] -> m ()
syncWalletsWithGState encSKs = withBlkSemaphore_ $ \tip ->
    tip <$ mapM_ (syncWalletWithGStateUnsafe @ssc) encSKs

----------------------------------------------------------------------------
-- Unsafe operations. Core logic.
----------------------------------------------------------------------------
-- These operation aren't atomic and don't take the block lock.

-- BE CAREFUL! This function iterates over blockchain, the blockcahin can be large.
syncWalletWithGStateUnsafe
    :: forall ssc ctx m .
    ( WebWalletModeDB ctx m
    , DB.MonadBlockDB ssc m
    , WithLogger m
    , MonadSlotsData m
    , HasLens GenesisUtxo ctx GenesisUtxo
    )
    => EncryptedSecretKey
    -> m ()
syncWalletWithGStateUnsafe encSK = do
    tipHeader <- DB.getTipHeader @ssc
    slottingData <- getSlottingData
    systemStart <- getSystemStart

    let wAddr = encToCId encSK
        constTrue = \_ _ -> True
        mappendR r mm = pure (r <> mm)
        diff = (^. difficultyL)
        mDiff = Just . diff
        gbTxs = either (const []) (^. mainBlockTxPayload . to flattenTxPayload)

        mainBlkHeaderTs mBlkH =
            getSlotStartPure systemStart True (mBlkH ^. headerSlotL) slottingData
        blkHeaderTs = either (const Nothing) mainBlkHeaderTs

        rollbackBlock :: [CWAddressMeta] -> Blund ssc -> CAccModifier
        rollbackBlock allAddresses (b, u) =
            trackingRollbackTxs encSK allAddresses $
            zip3 (gbTxs b) (undoTx u) (repeat $ headerHash b)

        applyBlock :: (WithLogger m1, MonadUtxoRead m1)
                   => [CWAddressMeta] -> Blund ssc -> ToilT () m1 CAccModifier
        applyBlock allAddresses (b, _) = trackingApplyTxs encSK allAddresses mDiff blkHeaderTs $
                                         zip (gbTxs b) (repeat $ getBlockHeader b)

        sync :: HeaderHash -> m ()
        sync wTip = do
            startFrom <-
                if wTip == genesisHash then
                    resolveForwardLink wTip >>=
                    maybe (error "Unexpected state: wTip doesn't have forward link") pure
                else pure wTip

            DB.blkGetHeader startFrom >>= \case
                Nothing ->
                  throwM $ InternalError $
                      sformat ("Couldn't get block header of wallet "%build
                              %" by last synced hh: "%build) wAddr wTip
                Just wHeader -> do
                    genesisUtxo <- genesisUtxoM
                    when (wTip == genesisHash) $ do
                        let encInfo = getEncInfo encSK
                            ownGenesisData =
                                selectOwnAccounts encInfo (txOutAddress . toaOut . snd) $
                                M.toList genesisUtxo
                            ownGenesisUtxo = M.fromList $ map fst ownGenesisData
                            ownGenesisAddrs = map snd ownGenesisData
                        mapM_ WS.addWAddress ownGenesisAddrs
                        WS.getWalletUtxo >>= WS.setWalletUtxo . (ownGenesisUtxo <>)

                    mapModifier@CAccModifier{..} <- computeAccModifier wHeader
                    applyModifierToWallet wAddr (headerHash tipHeader) mapModifier
                    logDebug $ sformat ("Wallet "%build%" has been synced with tip "
                                        %shortHashF%", "%build)
                        wAddr wTip mapModifier

        computeAccModifier :: BlockHeader ssc -> m CAccModifier
        computeAccModifier wHeader = do
            allAddresses <- getWalletAddrMetasDB Ever wAddr
            logDebug $
                sformat ("Wallet "%build%" header: "%build%", current tip header: "%build)
                wAddr wHeader tipHeader
            if | diff tipHeader > diff wHeader -> runDBToil $ runGenesisToil $ evalToilTEmpty $ do
                     -- If walletset syncTip before the current tip,
                     -- then it loads wallets starting with @wHeader@.
                     -- Sync tip can be before the current tip
                     -- when we call @syncWalletSetWithTip@ at the first time
                     -- or if the application was interrupted during rollback.
                     -- We don't load blocks explicitly, because blockain can be long.
                     maybe (pure mempty)
                         (\wNextHeader -> foldlUpWhileM (applyBlock allAddresses) wNextHeader constTrue mappendR mempty)
                         =<< resolveForwardLink wHeader
               | diff tipHeader < diff wHeader -> do
                     -- This rollback can occur
                     -- if the application was interrupted during blocks application.
                     blunds <- getNewestFirst <$>
                         DB.loadBlundsWhile (\b -> getBlockHeader b /= tipHeader) (headerHash wHeader)
                     pure $ foldl' (\r b -> r <> rollbackBlock allAddresses b) mempty blunds
               | otherwise -> mempty <$ logInfo (sformat ("Wallet "%build%" is already synced") wAddr)

    whenJustM (WS.getWalletSyncTip wAddr) $ \wTip ->
        if | wTip == genesisHash && headerHash tipHeader == genesisHash ->
               logDebug $ sformat ("Wallet "%build%" at genesis state, synced") wAddr
           | otherwise -> sync wTip

-- Process transactions on block application,
-- decrypt our addresses, and add/delete them to/from wallet-db.
-- Addresses are used in TxIn's will be deleted,
-- in TxOut's will be added.
trackingApplyTxs
    :: forall ssc m .
       (MonadUtxo m, SscHelpersClass ssc)
    => EncryptedSecretKey                          -- ^ Wallet's secret key
    -> [CWAddressMeta]                             -- ^ All addresses in wallet
    -> (BlockHeader ssc -> Maybe ChainDifficulty)  -- ^ Function to determine tx chain difficulty
    -> (BlockHeader ssc -> Maybe Timestamp)        -- ^ Function to determine tx timestamp in history
    -> [(TxAux, BlockHeader ssc)]                  -- ^ Txs of blocks and corresponding header hash
    -> m CAccModifier
trackingApplyTxs (getEncInfo -> encInfo) allAddresses getDiff getTs txs =
    foldlM applyTx mempty txs
  where
    snd3 (_, x, _) = x
    toTxInOut txid (idx, out, dist) = (TxIn txid idx, TxOutAux out dist)

    applyTx :: CAccModifier -> (TxAux, BlockHeader ssc) -> m CAccModifier
    applyTx CAccModifier{..} (TxAux {..}, blkHeader) = do
        let hh = headerHash blkHeader
            mDiff = getDiff blkHeader
            mTs = getTs blkHeader
            hhs = repeat hh
            tx@(UnsafeTx (NE.toList -> inps) (NE.toList -> outs) _) = taTx
            txId = hash tx

        resolvedInputs <- catMaybes <$> mapM (\tin -> fmap (tin, ) <$> utxoGet tin) inps
        let txOutgoings = map txOutAddress outs
            txInputs = map (toaOut . snd) resolvedInputs
            txIncomings = map txOutAddress txInputs

            ownInputs = selectOwnAccounts encInfo (txOutAddress . toaOut . snd) resolvedInputs
            ownOutputs = selectOwnAccounts encInfo (txOutAddress . snd3) $
                         zip3 [0..] outs (NE.toList $ getTxDistribution taDistribution)
            ownInpAddrMetas = map snd ownInputs
            ownOutAddrMetas = map snd ownOutputs
            ownTxIns = map (fst . fst) ownInputs
            ownTxOuts = map (toTxInOut txId . fst) ownOutputs

            addedHistory =
                if (not $ null ownOutputs) || (not $ null ownInputs)
                then DL.cons (THEntry txId tx txInputs mDiff txIncomings txOutgoings mTs)
                     camAddedHistory
                else camAddedHistory

            usedAddrs = map cwamId ownOutAddrMetas
            changeAddrs = evalChange allAddresses (map cwamId ownInpAddrMetas) usedAddrs

        applyTxToUtxo (WithHash tx txId) taDistribution
        pure $ CAccModifier
            (deleteAndInsertIMM [] ownOutAddrMetas camAddresses)
            (deleteAndInsertVM [] (zip usedAddrs hhs) camUsed)
            (deleteAndInsertVM [] (zip changeAddrs hhs) camChange)
            (deleteAndInsertMM ownTxIns ownTxOuts camUtxo)
            addedHistory
            camDeletedHistory

-- Process transactions on block rollback.
-- Like @trackingApplyTx@, but vise versa.
trackingRollbackTxs
    :: EncryptedSecretKey -- ^ Wallet's secret key
    -> [CWAddressMeta] -- ^ All adresses
    -> [(TxAux, TxUndo, HeaderHash)] -- ^ Txs of blocks and corresponding header hash
    -> CAccModifier
trackingRollbackTxs (getEncInfo -> encInfo) allAddress txs =
    foldl' rollbackTx mempty txs
  where
    rollbackTx :: CAccModifier -> (TxAux, TxUndo, HeaderHash) -> CAccModifier
    rollbackTx CAccModifier{..} (TxAux {..}, NE.toList -> undoL, hh) = do
        let hhs = repeat hh
            UnsafeTx (toList -> inps) (toList -> outs) _ = taTx
            !txid = hash taTx
            ownInputs = selectOwnAccounts encInfo (txOutAddress . toaOut) $ undoL
            ownOutputs = selectOwnAccounts encInfo txOutAddress $ outs
            ownInputMetas = map snd ownInputs
            ownOutputMetas = map snd ownOutputs
            ownInputAddrs = map cwamId ownInputMetas
            ownOutputAddrs = map cwamId ownOutputMetas

            l = fromIntegral (length outs) :: Word32
            ownTxIns = zip inps $ map fst ownInputs
            ownTxOuts = map (TxIn txid) ([0 .. l - 1] :: [Word32])

            deletedHistory =
                if (not $ null ownInputAddrs) || (not $ null ownOutputAddrs)
                then DL.snoc camDeletedHistory $ hash taTx
                else camDeletedHistory

        -- Rollback isn't needed, because we don't use @utxoGet@
        -- (undo contains all required information)
        let usedAddrs = map cwamId ownOutputMetas
            changeAddrs = evalChange allAddress ownInputAddrs ownOutputAddrs
        CAccModifier
            (deleteAndInsertIMM ownOutputMetas [] camAddresses)
            (deleteAndInsertVM (zip usedAddrs hhs) [] camUsed)
            (deleteAndInsertVM (zip changeAddrs hhs) [] camChange)
            (deleteAndInsertMM ownTxOuts ownTxIns camUtxo)
            camAddedHistory
            deletedHistory

applyModifierToWallet
    :: WebWalletModeDB ctx m
    => CId Wal
    -> HeaderHash
    -> CAccModifier
    -> m ()
applyModifierToWallet wid newTip CAccModifier{..} = do
    -- TODO maybe do it as one acid-state transaction.
    mapM_ WS.addWAddress (sortedInsertions camAddresses)
    mapM_ (WS.addCustomAddress UsedAddr . fst) (MM.insertions camUsed)
    mapM_ (WS.addCustomAddress ChangeAddr . fst) (MM.insertions camChange)
    WS.getWalletUtxo >>= WS.setWalletUtxo . MM.modifyMap camUtxo
    oldCachedHist <- fromMaybe [] <$> WS.getHistoryCache wid
    WS.updateHistoryCache wid $ DL.toList camAddedHistory <> oldCachedHist
    WS.setWalletSyncTip wid newTip

rollbackModifierFromWallet
    :: WebWalletModeDB ctx m
    => CId Wal
    -> HeaderHash
    -> CAccModifier
    -> m ()
rollbackModifierFromWallet wid newTip CAccModifier{..} = do
    -- TODO maybe do it as one acid-state transaction.
    mapM_ WS.removeWAddress (indexedDeletions camAddresses)
    mapM_ (WS.removeCustomAddress UsedAddr) (MM.deletions camUsed)
    mapM_ (WS.removeCustomAddress ChangeAddr) (MM.deletions camChange)
    WS.getWalletUtxo >>= WS.setWalletUtxo . MM.modifyMap camUtxo
    WS.getHistoryCache wid >>= \case
        Nothing -> pure ()
        Just oldCachedHist -> do
            WS.updateHistoryCache wid $
                removeFromHead (DL.toList camDeletedHistory) oldCachedHist
    WS.setWalletSyncTip wid newTip
  where
    removeFromHead :: [TxId] -> [TxHistoryEntry] -> [TxHistoryEntry]
    removeFromHead [] ths = ths
    removeFromHead _ [] = []
    removeFromHead (txId : txIds) (THEntry {..} : thes) =
        if txId == _thTxId
        then removeFromHead txIds thes
        else error "rollbackModifierFromWallet: removeFromHead: \
                   \rollbacked tx ID is not present in history cache!"

evalChange
    :: [CWAddressMeta] -- ^ All adresses
    -> [CId Addr]      -- ^ Own input addresses of tx
    -> [CId Addr]      -- ^ Own outputs addresses of tx
    -> [CId Addr]
evalChange allAddresses inputs outputs
    | null inputs || null outputs = []
    | otherwise = filter (isTxLocalAddress allAddresses (NE.fromList inputs)) outputs

getEncInfo :: EncryptedSecretKey -> (HDPassphrase, CId Wal)
getEncInfo encSK = do
    let pubKey = encToPublic encSK
    let hdPass = deriveHDPassphrase pubKey
    let wCId = addressToCId $ makePubKeyAddress pubKey
    (hdPass, wCId)

selectOwnAccounts
    :: (HDPassphrase, CId Wal)
    -> (a -> Address)
    -> [a]
    -> [(a, CWAddressMeta)]
selectOwnAccounts encInfo getAddr =
    mapMaybe (\a -> (a,) <$> decryptAccount encInfo (getAddr a))

insertIMM
    :: (Eq a, Hashable a)
    => a -> IndexedMapModifier a -> IndexedMapModifier a
insertIMM k IndexedMapModifier {..} =
    IndexedMapModifier
    { immModifier = MM.insert k immCounter immModifier
    , immCounter  = immCounter + 1
    }

deleteIMM
    :: (Eq a, Hashable a)
    => a -> IndexedMapModifier a -> IndexedMapModifier a
deleteIMM k IndexedMapModifier {..} =
    IndexedMapModifier
    { immModifier = MM.delete k immModifier
    , ..
    }

deleteAndInsertIMM
    :: (Eq a, Hashable a)
    => [a] -> [a] -> IndexedMapModifier a -> IndexedMapModifier a
deleteAndInsertIMM dels ins mapModifier =
    -- Insert CWAddressMeta coressponding to outputs of tx.
    (\mm -> foldl' (flip insertIMM) mm ins) $
    -- Delete CWAddressMeta coressponding to inputs of tx.
    foldl' (flip deleteIMM) mapModifier dels

deleteAndInsertVM :: (Eq a, Hashable a) => [a] -> [a] -> VoidModifier a -> VoidModifier a
deleteAndInsertVM dels ins mapModifier = deleteAndInsertMM dels (zip ins $ repeat ()) mapModifier

deleteAndInsertMM :: (Eq k, Hashable k) => [k] -> [(k, v)] -> MM.MapModifier k v -> MM.MapModifier k v
deleteAndInsertMM dels ins mapModifier =
    -- Insert CWAddressMeta coressponding to outputs of tx (2)
    (\mm -> foldl' insertAcc mm ins) $
    -- Delete CWAddressMeta coressponding to inputs of tx (1)
    foldl' deleteAcc mapModifier dels
  where
    insertAcc :: (Hashable k, Eq k) => MapModifier k v -> (k, v) -> MapModifier k v
    insertAcc modifier (k, v) = MM.insert k v modifier

    deleteAcc :: (Hashable k, Eq k) => MapModifier k v -> k -> MapModifier k v
    deleteAcc = flip MM.delete

decryptAccount :: (HDPassphrase, CId Wal) -> Address -> Maybe CWAddressMeta
decryptAccount (hdPass, wCId) addr@(PubKeyAddress _ (Attributes (AddrPkAttrs (Just hdPayload)) _)) = do
    derPath <- unpackHDAddressAttr hdPass hdPayload
    guard $ length derPath == 2
    pure $ CWAddressMeta wCId (derPath !! 0) (derPath !! 1) (addressToCId addr)
decryptAccount _ _ = Nothing

-- TODO [CSM-237] Move to somewhere (duplicate getWalletsAddrMetas from Methods.hs)
getWalletAddrMetasDB
    :: (WebWalletModeDB ctx m, MonadThrow m)
    => AddressLookupMode -> CId Wal -> m [CWAddressMeta]
getWalletAddrMetasDB lookupMode cWalId = do
    walletAccountIds <- filter ((== cWalId) . aiWId) <$> WS.getWAddressIds
    concatMapM (getAccountAddrsOrThrowDB lookupMode) walletAccountIds
  where
    getAccountAddrsOrThrowDB
        :: (WebWalletModeDB ctx m, MonadThrow m)
        => AddressLookupMode -> AccountId -> m [CWAddressMeta]
    getAccountAddrsOrThrowDB mode accId =
        WS.getAccountWAddresses mode accId >>= maybeThrow (noWallet accId)
    noWallet accId = DBMalformed $
        sformat ("No account with address "%build%" found") accId<|MERGE_RESOLUTION|>--- conflicted
+++ resolved
@@ -69,16 +69,9 @@
 import qualified Pos.DB.Block               as DB
 import qualified Pos.DB.DB                  as DB
 import           Pos.DB.Error               (DBError (DBMalformed))
-<<<<<<< HEAD
 import           Pos.DB.Rocks               (MonadRealDB)
-import qualified Pos.GState                 as GS
 import           Pos.GState.BlockExtra      (foldlUpWhileM, resolveForwardLink)
-import           Pos.Slotting               (getSlotStartPure)
-=======
-import           Pos.DB.GState.BlockExtra   (foldlUpWhileM, resolveForwardLink)
-import           Pos.DB.Rocks               (MonadRealDB)
-import           Pos.Slotting               (getSlotStartPure, MonadSlotsData (..))
->>>>>>> 77e25a7c
+import           Pos.Slotting               (MonadSlotsData (..), getSlotStartPure)
 import           Pos.Txp.Core               (Tx (..), TxAux (..), TxId, TxIn (..),
                                              TxOutAux (..), TxUndo, flattenTxPayload,
                                              getTxDistribution, toaOut, topsortTxs,
