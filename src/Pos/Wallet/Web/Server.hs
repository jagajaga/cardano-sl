{-# LANGUAGE CPP                 #-}
{-# LANGUAGE FlexibleContexts    #-}
{-# LANGUAGE RankNTypes          #-}
{-# LANGUAGE ScopedTypeVariables #-}
{-# LANGUAGE StandaloneDeriving  #-}
{-# LANGUAGE TypeOperators       #-}

-- | Wallet web server.

module Pos.Wallet.Web.Server
       ( walletApplication
       , walletServeWeb
       ) where

<<<<<<< HEAD
import qualified Control.Monad.Catch        as Catch
import           Control.Monad.Except       (MonadError (throwError))
import           Control.TimeWarp.Rpc       (Dialog, Transfer)
import           Data.List                  ((!!))
import           Formatting                 (int, ords, sformat, (%))
import           Network.Wai                (Application)
import           Servant.API                ((:<|>) ((:<|>)), FromHttpApiData (parseUrlPiece))
import           Servant.Server             (Handler, ServantErr (errBody), Server, ServerT,
                                             err404, serve)
import           Servant.Utils.Enter        ((:~>) (..), enter)
import           Universum

import           Pos.DHT.Model              (DHTPacking, dhtAddr, getKnownPeers)
import           Pos.DHT.Real               (KademliaDHTContext, getKademliaDHTCtx,
                                             runKademliaDHTRaw)
import           Pos.Genesis                (genesisAddresses, genesisSecretKeys)
import           Pos.Launcher               (runTimed)
=======
import qualified Control.Monad.Catch             as Catch
import           Control.Monad.Except            (MonadError (throwError))
import           Control.TimeWarp.Rpc            (Dialog, Transfer)
import           Data.List                       ((!!))
import           Formatting                      (int, ords, sformat, (%))
import           Network.Wai                     (Application)
import           Servant.API                     ((:<|>) ((:<|>)),
                                                  FromHttpApiData (parseUrlPiece))
import           Servant.Server                  (Handler, ServantErr (errBody), Server,
                                                  ServerT, err404, serve)
import           Servant.Utils.Enter             ((:~>) (..), enter)
import           System.Wlog                     (logInfo)
import           Universum

import           Pos.Crypto                      (SecretKey, toPublic)
import           Pos.DHT.Model                   (DHTPacking, dhtAddr, getKnownPeers)
import           Pos.DHT.Real                    (KademliaDHTContext, getKademliaDHTCtx,
                                                  runKademliaDHTRaw)
import           Pos.Genesis                     (genesisSecretKeys)
import           Pos.Launcher                    (runTimed)
>>>>>>> 666d9ebc
#ifdef WITH_ROCKS
import qualified Pos.Modern.DB                   as Modern
import qualified Pos.Modern.Txp.Holder           as Modern
import qualified Pos.Modern.Txp.Storage.UtxoView as Modern
#endif
<<<<<<< HEAD
import           Pos.Context                (ContextHolder, NodeContext, getNodeContext,
                                             runContextHolder)
import           Pos.Ssc.Class              (SscConstraint)
import           Pos.Ssc.LocalData          (SscLDImpl, runSscLDImpl)
import qualified Pos.State                  as St
import           Pos.Statistics             (getNoStatsT)
import           Pos.Txp.LocalData          (TxLocalData, getTxLocalData, setTxLocalData)
import           Pos.Types                  (Address, Coin (Coin), Tx, TxOut (..), addressF,
                                             coinF, decodeTextAddress)
import           Pos.Wallet.Tx              (getBalance, getTxHistory, submitTx)
import           Pos.Wallet.Web.Api         (WalletApi, walletApi)
import           Pos.Wallet.Web.State       (MonadWalletWebDB (..), WalletState, WalletWebDB,
                                             closeState, openState, runWalletWebDB)
import           Pos.Web.Server             (serveImpl)
import           Pos.Wallet.Web.ClientTypes (CWallet, addressToCAddress, CAddress)
import           Pos.WorkMode               (ProductionMode, SocketState, TxLDImpl, runTxLDImpl)
=======
import           Pos.Context                     (ContextHolder, NodeContext,
                                                  getNodeContext, runContextHolder)
import           Pos.Ssc.Class                   (SscConstraint)
import           Pos.Ssc.LocalData               (SscLDImpl, runSscLDImpl)
import qualified Pos.State                       as St
import           Pos.Txp.LocalData               (TxLocalData, getTxLocalData,
                                                  setTxLocalData)
import           Pos.Types                       (Address, Coin (Coin), Tx, TxOut (..),
                                                  addressF, coinF, decodeTextAddress,
                                                  makePubKeyAddress)
import           Pos.Wallet.KeyStorage           (KeyData, MonadKeys (..), newSecretKey,
                                                  runKeyStorageRaw)
import           Pos.Wallet.Tx                   (getBalance, getTxHistory, submitTx)
import           Pos.Wallet.WalletMode           (WalletRealMode)
import           Pos.Wallet.Web.Api              (WalletApi, walletApi)
import           Pos.Wallet.Web.State            (MonadWalletWebDB (..), WalletState,
                                                  WalletWebDB, closeState, openState,
                                                  runWalletWebDB)
import           Pos.Web.Server                  (serveImpl)
import           Pos.WorkMode                    (SocketState, TxLDImpl, runTxLDImpl)
>>>>>>> 666d9ebc

----------------------------------------------------------------------------
-- Top level functionality
----------------------------------------------------------------------------

<<<<<<< HEAD
walletServeWeb :: SscConstraint ssc => FilePath -> Word16 -> ProductionMode ssc ()
walletServeWeb daedalusDbPath = serveImpl $ walletApplication daedalusDbPath

walletApplication :: SscConstraint ssc => FilePath -> ProductionMode ssc Application
walletApplication daedalusDbPath = bracket openDB closeDB $ \ws ->
=======
walletServeWeb :: SscConstraint ssc => Word16 -> WalletRealMode ssc ()
walletServeWeb webPort = serveImpl walletApplication webPort

-- TODO: Make a configuration datatype for wallet web api
-- to make database path configurable
walletApplication :: SscConstraint ssc => WalletRealMode ssc Application
walletApplication = bracket openDB closeDB $ \ws ->
>>>>>>> 666d9ebc
    runWalletWebDB ws servantServer >>= return . serve walletApi
  where openDB = openState False daedalusDbPath
        closeDB = closeState

----------------------------------------------------------------------------
-- Servant infrastructure
----------------------------------------------------------------------------

type WebHandler ssc = WalletWebDB (WalletRealMode ssc)
type SubKademlia ssc = (
#ifdef WITH_ROCKS
                   Modern.TxpLDHolder ssc (
#endif
                       TxLDImpl (
                           SscLDImpl ssc (
                               ContextHolder ssc (
#ifdef WITH_ROCKS
                                   Modern.DBHolder ssc (
#endif
                                       St.DBHolder ssc (Dialog DHTPacking
                                            (Transfer SocketState))))))
#ifdef WITH_ROCKS
                       ))
#endif

convertHandler
    :: forall ssc a . SscConstraint ssc
    => KademliaDHTContext (SubKademlia ssc)
    -> TxLocalData
    -> NodeContext ssc
    -> St.NodeState ssc
#ifdef WITH_ROCKS
    -> Modern.NodeDBs ssc
#endif
    -> KeyData
    -> WalletState
    -> WebHandler ssc a
    -> Handler a
#ifdef WITH_ROCKS
convertHandler kctx tld nc ns modernDB kd ws handler =
#else
convertHandler kctx tld nc ns kd ws handler =
#endif
    liftIO (runTimed "wallet-api" .
            St.runDBHolder ns .
#ifdef WITH_ROCKS
            Modern.runDBHolder modernDB .
#endif
            runContextHolder nc .
            runSscLDImpl .
            runTxLDImpl .
#ifdef WITH_ROCKS
            flip Modern.runTxpLDHolderUV (Modern.createFromDB . Modern._utxoDB $ modernDB) .
#endif
            runKademliaDHTRaw kctx .
            flip runKeyStorageRaw kd .
            runWalletWebDB ws $
            setTxLocalData tld >> handler)
    `Catch.catches`
    excHandlers
  where
    excHandlers = [Catch.Handler catchServant]
    catchServant = throwError

nat :: SscConstraint ssc => WebHandler ssc (WebHandler ssc :~> Handler)
nat = do
    ws <- getWalletWebState
    kd <- lift ask
    kctx <- lift $ lift getKademliaDHTCtx
    tld <- getTxLocalData
    nc <- getNodeContext
    ns <- St.getNodeState
#ifdef WITH_ROCKS
    modernDB <- Modern.getNodeDBs
    return $ Nat (convertHandler kctx tld nc ns modernDB kd ws)
#else
    return $ Nat (convertHandler kctx tld nc ns kd ws)
#endif

servantServer :: forall ssc . SscConstraint ssc => WebHandler ssc (Server WalletApi)
servantServer = flip enter servantHandlers <$> (nat @ssc)

----------------------------------------------------------------------------
-- Handlers
----------------------------------------------------------------------------

servantHandlers :: SscConstraint ssc => ServerT WalletApi (WebHandler ssc)
servantHandlers = getAddresses :<|> getBalances :<|> send :<|>
                  getHistory :<|> newAddress :<|> deleteAddress

<<<<<<< HEAD
getAddresses :: WebHandler ssc [CAddress]
getAddresses = pure $ map addressToCAddress genesisAddresses

getBalances :: SscConstraint ssc => WebHandler ssc [(CAddress, Coin)]
getBalances = mapM gb genesisAddresses
  where gb addr = (,) (addressToCAddress addr) <$> getBalance addr
=======
getAddresses :: WebHandler ssc [Address]
getAddresses = map (makePubKeyAddress . toPublic) <$> mySecretKeys

getBalances :: SscConstraint ssc => WebHandler ssc [(Address, Coin)]
getBalances = join $ mapM gb <$> getAddresses
  where gb addr = (,) addr <$> getBalance addr
>>>>>>> 666d9ebc

send :: SscConstraint ssc
     => Word -> Address -> Coin -> WebHandler ssc ()
send srcIdx dstAddr c = do
    sks <- mySecretKeys
    let skCount = length sks
    if fromIntegral srcIdx > skCount
    then throwM err404 {
        errBody = encodeUtf8 $
                  sformat ("There are only "%int%" addresses in wallet") $ skCount
        }
    else do
        let sk = sks !! fromIntegral srcIdx
        na <- fmap dhtAddr <$> getKnownPeers
        () <$ submitTx sk na [TxOut dstAddr c]
        logInfo $
              sformat ("Successfully sent "%coinF%" from "%ords%" address to "%addressF)
              c srcIdx dstAddr

getHistory :: SscConstraint ssc => Address -> WebHandler ssc ([Tx], [Tx])
getHistory = getTxHistory

newAddress :: WebHandler ssc Address
newAddress = makePubKeyAddress . toPublic <$> newSecretKey

deleteAddress :: Word -> WebHandler ssc ()
deleteAddress = deleteSecretKey

----------------------------------------------------------------------------
-- Helpers
----------------------------------------------------------------------------

-- TODO: @flyingleafe provide a `debug` flag (in some `WalletContext`?)
-- to disable/enable inclusion of genesis keys
mySecretKeys :: MonadKeys m => m [SecretKey]
mySecretKeys = (genesisSecretKeys ++) <$> getSecretKeys

----------------------------------------------------------------------------
-- Orphan instances
----------------------------------------------------------------------------

deriving instance FromHttpApiData Coin

instance FromHttpApiData Address where
    parseUrlPiece = decodeTextAddress<|MERGE_RESOLUTION|>--- conflicted
+++ resolved
@@ -12,25 +12,6 @@
        , walletServeWeb
        ) where
 
-<<<<<<< HEAD
-import qualified Control.Monad.Catch        as Catch
-import           Control.Monad.Except       (MonadError (throwError))
-import           Control.TimeWarp.Rpc       (Dialog, Transfer)
-import           Data.List                  ((!!))
-import           Formatting                 (int, ords, sformat, (%))
-import           Network.Wai                (Application)
-import           Servant.API                ((:<|>) ((:<|>)), FromHttpApiData (parseUrlPiece))
-import           Servant.Server             (Handler, ServantErr (errBody), Server, ServerT,
-                                             err404, serve)
-import           Servant.Utils.Enter        ((:~>) (..), enter)
-import           Universum
-
-import           Pos.DHT.Model              (DHTPacking, dhtAddr, getKnownPeers)
-import           Pos.DHT.Real               (KademliaDHTContext, getKademliaDHTCtx,
-                                             runKademliaDHTRaw)
-import           Pos.Genesis                (genesisAddresses, genesisSecretKeys)
-import           Pos.Launcher               (runTimed)
-=======
 import qualified Control.Monad.Catch             as Catch
 import           Control.Monad.Except            (MonadError (throwError))
 import           Control.TimeWarp.Rpc            (Dialog, Transfer)
@@ -51,30 +32,11 @@
                                                   runKademliaDHTRaw)
 import           Pos.Genesis                     (genesisSecretKeys)
 import           Pos.Launcher                    (runTimed)
->>>>>>> 666d9ebc
 #ifdef WITH_ROCKS
 import qualified Pos.Modern.DB                   as Modern
 import qualified Pos.Modern.Txp.Holder           as Modern
 import qualified Pos.Modern.Txp.Storage.UtxoView as Modern
 #endif
-<<<<<<< HEAD
-import           Pos.Context                (ContextHolder, NodeContext, getNodeContext,
-                                             runContextHolder)
-import           Pos.Ssc.Class              (SscConstraint)
-import           Pos.Ssc.LocalData          (SscLDImpl, runSscLDImpl)
-import qualified Pos.State                  as St
-import           Pos.Statistics             (getNoStatsT)
-import           Pos.Txp.LocalData          (TxLocalData, getTxLocalData, setTxLocalData)
-import           Pos.Types                  (Address, Coin (Coin), Tx, TxOut (..), addressF,
-                                             coinF, decodeTextAddress)
-import           Pos.Wallet.Tx              (getBalance, getTxHistory, submitTx)
-import           Pos.Wallet.Web.Api         (WalletApi, walletApi)
-import           Pos.Wallet.Web.State       (MonadWalletWebDB (..), WalletState, WalletWebDB,
-                                             closeState, openState, runWalletWebDB)
-import           Pos.Web.Server             (serveImpl)
-import           Pos.Wallet.Web.ClientTypes (CWallet, addressToCAddress, CAddress)
-import           Pos.WorkMode               (ProductionMode, SocketState, TxLDImpl, runTxLDImpl)
-=======
 import           Pos.Context                     (ContextHolder, NodeContext,
                                                   getNodeContext, runContextHolder)
 import           Pos.Ssc.Class                   (SscConstraint)
@@ -94,28 +56,18 @@
                                                   WalletWebDB, closeState, openState,
                                                   runWalletWebDB)
 import           Pos.Web.Server                  (serveImpl)
+import           Pos.Wallet.Web.ClientTypes      (CWallet, addressToCAddress, CAddress)
 import           Pos.WorkMode                    (SocketState, TxLDImpl, runTxLDImpl)
->>>>>>> 666d9ebc
 
 ----------------------------------------------------------------------------
 -- Top level functionality
 ----------------------------------------------------------------------------
 
-<<<<<<< HEAD
-walletServeWeb :: SscConstraint ssc => FilePath -> Word16 -> ProductionMode ssc ()
+walletServeWeb :: SscConstraint ssc => FilePath -> Word16 -> WalletRealMode ssc ()
 walletServeWeb daedalusDbPath = serveImpl $ walletApplication daedalusDbPath
 
-walletApplication :: SscConstraint ssc => FilePath -> ProductionMode ssc Application
+walletApplication :: SscConstraint ssc => FilePath -> WalletRealMode ssc Application
 walletApplication daedalusDbPath = bracket openDB closeDB $ \ws ->
-=======
-walletServeWeb :: SscConstraint ssc => Word16 -> WalletRealMode ssc ()
-walletServeWeb webPort = serveImpl walletApplication webPort
-
--- TODO: Make a configuration datatype for wallet web api
--- to make database path configurable
-walletApplication :: SscConstraint ssc => WalletRealMode ssc Application
-walletApplication = bracket openDB closeDB $ \ws ->
->>>>>>> 666d9ebc
     runWalletWebDB ws servantServer >>= return . serve walletApi
   where openDB = openState False daedalusDbPath
         closeDB = closeState
@@ -206,21 +158,13 @@
 servantHandlers = getAddresses :<|> getBalances :<|> send :<|>
                   getHistory :<|> newAddress :<|> deleteAddress
 
-<<<<<<< HEAD
 getAddresses :: WebHandler ssc [CAddress]
-getAddresses = pure $ map addressToCAddress genesisAddresses
+getAddresses = map fst <$> getBalances
 
 getBalances :: SscConstraint ssc => WebHandler ssc [(CAddress, Coin)]
-getBalances = mapM gb genesisAddresses
+getBalances = join $ mapM gb <$> addresses
   where gb addr = (,) (addressToCAddress addr) <$> getBalance addr
-=======
-getAddresses :: WebHandler ssc [Address]
-getAddresses = map (makePubKeyAddress . toPublic) <$> mySecretKeys
-
-getBalances :: SscConstraint ssc => WebHandler ssc [(Address, Coin)]
-getBalances = join $ mapM gb <$> getAddresses
-  where gb addr = (,) addr <$> getBalance addr
->>>>>>> 666d9ebc
+        addresses = map (makePubKeyAddress . toPublic) <$> mySecretKeys
 
 send :: SscConstraint ssc
      => Word -> Address -> Coin -> WebHandler ssc ()
@@ -243,8 +187,8 @@
 getHistory :: SscConstraint ssc => Address -> WebHandler ssc ([Tx], [Tx])
 getHistory = getTxHistory
 
-newAddress :: WebHandler ssc Address
-newAddress = makePubKeyAddress . toPublic <$> newSecretKey
+newAddress :: WebHandler ssc CAddress
+newAddress = addressToCAddress . makePubKeyAddress . toPublic <$> newSecretKey
 
 deleteAddress :: Word -> WebHandler ssc ()
 deleteAddress = deleteSecretKey
