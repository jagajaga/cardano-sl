--- conflicted
+++ resolved
@@ -37,11 +37,7 @@
 import           Pos.Txp.Logic                 (processTx)
 import           Pos.Txp.Types                 (MemPool (..), UtxoView (..))
 import           Pos.Types                     (Address, Coin, Tx, TxAux, TxId, Utxo,
-<<<<<<< HEAD
-                                                evalUtxoStateT, toPair, txOutValue)
-=======
-                                                runUtxoStateT, txOutValue)
->>>>>>> 149193d0
+                                                runUtxoStateT, toPair, txOutValue)
 import           Pos.Types.Utxo.Functions      (filterUtxoByAddr)
 import           Pos.Types.Utxo.Functions      (belongsTo, filterUtxoByAddr)
 import           Pos.WorkMode                  (MinWorkMode)
@@ -84,27 +80,7 @@
             utxo' = foldr (M.delete . toPair) utxo toDel
         return $ HM.foldrWithKey (M.insert . toPair) utxo' toAdd
 
-<<<<<<< HEAD
 --deriving instance MonadBalances m => MonadBalances (Modern.TxpLDHolder m)
-=======
-deriving instance MonadBalances m => MonadBalances (TxLDImpl m)
-#else
-applyLocalTxs :: MonadTxLD m => Utxo -> Address -> m ([(TxId, Tx, Bool)], Utxo)
-applyLocalTxs utxo addr = do
-    localTxs <- _txLocalTxs <$> getTxLocalData
-    let wtxs = map (over _1 withHash) . toList $ localTxs
-    maybe (fail "Inconsistent local txs state!") return $
-        runUtxoStateT (getRelatedTxs addr wtxs) utxo
-
-instance (SscConstraint ssc, St.MonadDB ssc m, MonadIO m) => MonadBalances (TxLDImpl m) where
-    getOwnUtxo addr = do
-        utxo <- St.getUtxo
-        let utxo' = filterUtxoByAddr addr utxo
-        snd <$> applyLocalTxs utxo' addr
-
-deriving instance MonadBalances m => MonadBalances (Modern.TxpLDHolder ssc m)
-#endif
->>>>>>> 149193d0
 
 -- | A class which have methods to get transaction history
 class Monad m => MonadTxHistory m where
@@ -142,27 +118,7 @@
     getTxHistory _ = pure []
     saveTx txw = () <$ processTx txw
 
-<<<<<<< HEAD
 --deriving instance MonadTxHistory m => MonadTxHistory (Modern.TxpLDHolder m)
-=======
-deriving instance MonadTxHistory m => MonadTxHistory (TxLDImpl m)
-#else
-instance (SscConstraint ssc, St.MonadDB ssc m, MonadIO m) => MonadTxHistory (TxLDImpl m) where
-    getTxHistory addr = do
-        chain <- St.getBestChain
-        utxo <- St.getOldestUtxo
-        let (txs, utxo') = fromMaybe (fail "deriveAddrHistory: Nothing") $
-                flip runUtxoStateT utxo $
-                deriveAddrHistory addr $ NE.toList chain
-        txs' <- fst <$> applyLocalTxs utxo' addr
-        traceShowM txs'
-        return $ txs <> txs'
-
-    saveTx txw = () <$ processTx txw
-
-deriving instance MonadTxHistory m => MonadTxHistory (Modern.TxpLDHolder ssc m)
-#endif
->>>>>>> 149193d0
 
 type TxMode ssc m
     = ( MinWorkMode (MutSocketState ssc) m
