-- | Functions for operating with transactions

module Pos.Wallet.Tx
       ( makePubKeyTx
       , makeMOfNTx
       , submitTx
       , submitTxRaw
       , createTx
       , createMOfNTx
       , sendTxOuts
       ) where

<<<<<<< HEAD
import           Control.Monad.Except      (ExceptT (..), runExceptT)
import           Formatting                (build, sformat, (%))
import           Mockable                  (mapConcurrently)
import           Node                      (SendActions)
import           Pos.Util.TimeWarp         (NetworkAddress)
import           System.Wlog               (logInfo)
=======
import           Control.Monad.Except       (ExceptT (..), runExceptT)
import           Formatting                 (build, sformat, (%))
import           Mockable                   (mapConcurrently)
import           System.Wlog                (logInfo)
>>>>>>> 35841ac7
import           Universum

import           Pos.Binary                 ()
import           Pos.Communication.Methods  (sendTx, sendTxOuts)
import           Pos.Communication.Protocol (SendActions)
import           Pos.Crypto                 (SecretKey, hash, toPublic)
import           Pos.DHT.Model              (DHTNode)
import           Pos.Types                  (TxAux, TxOutAux, makePubKeyAddress, txaF)
import           Pos.Wallet.Tx.Pure         (TxError, createMOfNTx, createTx, makeMOfNTx,
                                             makePubKeyTx)
import           Pos.Wallet.WalletMode      (TxMode, getOwnUtxo, saveTx)
import           Pos.WorkMode               (MinWorkMode)

-- | Construct Tx using secret key and given list of desired outputs
submitTx
    :: TxMode ssc m
    => SendActions m
    -> SecretKey
    -> [DHTNode]
    -> [TxOutAux]
    -> m (Either TxError TxAux)
submitTx sendActions sk na outputs = do
    utxo <- getOwnUtxo $ makePubKeyAddress $ toPublic sk
    runExceptT $ do
        txw <- ExceptT $ return $ createTx utxo sk outputs
        let txId = hash (txw ^. _1)
        lift $ submitTxRaw sendActions na txw
        lift $ saveTx (txId, txw)
        return txw

-- | Send the ready-to-use transaction
submitTxRaw :: MinWorkMode m => SendActions m -> [DHTNode] -> TxAux -> m ()
submitTxRaw sa na tx = do
    let txId = hash (tx ^. _1)
    logInfo $ sformat ("Submitting transaction: "%txaF) tx
    logInfo $ sformat ("Transaction id: "%build) txId
    void $ mapConcurrently (flip (sendTx sa) tx) na<|MERGE_RESOLUTION|>--- conflicted
+++ resolved
@@ -10,19 +10,10 @@
        , sendTxOuts
        ) where
 
-<<<<<<< HEAD
-import           Control.Monad.Except      (ExceptT (..), runExceptT)
-import           Formatting                (build, sformat, (%))
-import           Mockable                  (mapConcurrently)
-import           Node                      (SendActions)
-import           Pos.Util.TimeWarp         (NetworkAddress)
-import           System.Wlog               (logInfo)
-=======
 import           Control.Monad.Except       (ExceptT (..), runExceptT)
 import           Formatting                 (build, sformat, (%))
 import           Mockable                   (mapConcurrently)
 import           System.Wlog                (logInfo)
->>>>>>> 35841ac7
 import           Universum
 
 import           Pos.Binary                 ()
