--- conflicted
+++ resolved
@@ -10,38 +10,28 @@
        , JLTimedEvent(..)
        , jlCreatedBlock
        , jlAdoptedBlock
-       , MonadJL
-       , jlLog
        , appendJL
        , fromJLSlotId
        , JsonLogConfig(..)
        , HasJsonLogConfig(..)
        , jsonLogConfigFromHandle
        , jsonLogDefault
-       , JLFile(..)
        , fromJLSlotIdUnsafe
        ) where
 
-import           Universum                     hiding (catchAll)
+import           Universum
 
-import           Control.Concurrent.MVar       (withMVar)
 import           Control.Monad.Except          (MonadError)
 import           Data.Aeson                    (encode)
 import           Data.Aeson.TH                 (deriveJSON)
 import           Data.Aeson.Types              (ToJSON)
-<<<<<<< HEAD
+import qualified Data.ByteString.Lazy          as LBS
 import           Formatting                    (sformat)
-=======
-import qualified Data.ByteString.Lazy          as LBS
-import qualified Ether
-import           Formatting                    (sformat, shown, (%))
->>>>>>> b72d626d
 import           JsonLog.JsonLogT              (JsonLogConfig (..))
 import qualified JsonLog.JsonLogT              as JL
-import           Mockable                      (Catch, Mockable, catchAll)
+import           Mockable                      (Catch, Mockable)
 import           Serokell.Aeson.Options        (defaultOptions)
-import           System.Wlog                   (CanLog, HasLoggerName, WithLogger,
-                                                logWarning)
+import           System.Wlog                   (WithLogger)
 
 import           Pos.Binary.Block              ()
 import           Pos.Binary.Core               ()
@@ -57,12 +47,7 @@
 import           Pos.Txp.Core                  (txpTxs)
 import           Pos.Txp.MemState.Types        (MemPoolModifyReason)
 import           Pos.Types                     (EpochIndex (..), HeaderHash, headerHashF)
-<<<<<<< HEAD
-import           Serokell.Aeson.Options        (defaultOptions)
-import           System.Wlog.CanLog            (WithLogger)
-=======
 import           Pos.Util.TimeWarp             (currentTime)
->>>>>>> b72d626d
 
 type BlockId = Text
 type TxId = Text
@@ -187,28 +172,5 @@
         MonadIO m, WithLogger m)
     => a -> m ()
 jsonLogDefault x = do
-<<<<<<< HEAD
     jlc <- view jsonLogConfig
-    JL.jsonLogDefault jlc x
-=======
-    jlc <- Ether.ask'
-    JL.jsonLogDefault jlc x
-
-newtype JLFile = JLFile (Maybe (MVar FilePath))
-
--- | Monad for things that can log Json log events.
-type MonadJL m =
-    ( Ether.MonadReader' JLFile m
-    , MonadIO m
-    , Mockable Catch m
-    , HasLoggerName m
-    , CanLog m )
-
-jlLog :: MonadJL m => JLEvent -> m ()
-jlLog ev = do
-    JLFile jlFileM <- Ether.ask'
-    whenJust jlFileM $ \logFileMV ->
-        (liftIO . withMVar logFileMV $ flip appendJL ev)
-        `catchAll` \e ->
-            logWarning $ sformat ("Can't write to json log: "%shown) e
->>>>>>> b72d626d
+    JL.jsonLogDefault jlc x