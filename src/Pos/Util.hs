--- conflicted
+++ resolved
@@ -107,13 +107,7 @@
 import           Data.Hashable                 (Hashable)
 import qualified Data.HashMap.Strict           as HM
 import           Data.HashSet                  (fromMap)
-<<<<<<< HEAD
 import           Data.List                     (span, zipWith3)
-import           Data.List.NonEmpty            (NonEmpty ((:|)))
-import qualified Data.List.NonEmpty            as NE
-=======
-import           Data.List                     (span)
->>>>>>> 24f9a7d5
 import           Data.Proxy                    (Proxy (..), asProxyTypeOf)
 import           Data.SafeCopy                 (Contained, SafeCopy (..), base, contain,
                                                 deriveSafeCopySimple, safeGet, safePut)
