--- conflicted
+++ resolved
@@ -55,13 +55,8 @@
 
 -- | Opening reveals secret.
 newtype Opening = Opening
-<<<<<<< HEAD
-    { getOpening :: LSecret
+    { getOpening :: (AsBinary Secret)
     } deriving (Show, Eq, Generic, Buildable)
-=======
-    { getOpening :: (AsBinary Secret)
-    } deriving (Show, Eq, Generic, Binary, Buildable)
->>>>>>> 66bb7543
 
 type OpeningsMap = HashMap Address Opening
 
@@ -91,13 +86,8 @@
     , vcSigningKey :: !PublicKey
     } deriving (Show, Eq, Generic)
 
-<<<<<<< HEAD
-mkVssCertificate :: SecretKey -> LVssPublicKey -> VssCertificate
-=======
-instance Binary VssCertificate
 
 mkVssCertificate :: SecretKey -> (AsBinary VssPublicKey) -> VssCertificate
->>>>>>> 66bb7543
 mkVssCertificate sk vk = VssCertificate vk (sign sk vk) $ toPublic sk
 
 -- | VssCertificatesMap contains all valid certificates collected
