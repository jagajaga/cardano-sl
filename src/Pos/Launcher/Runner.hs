--- conflicted
+++ resolved
@@ -317,14 +317,11 @@
             , ncUpdateSemaphore = updSemaphore
             , ncUpdatePath = npUpdatePath
             , ncUpdateWithPkg = npUpdateWithPkg
-<<<<<<< HEAD
             , ncUpdateServers = npUpdateServers
             , ncReportServers = npReportServers
             , ncLoggerConfig = logCfg
-=======
             , ncShutdownFlag = shutdownFlag
             , ncShutdownNotifyQueue = shutdownQueue
->>>>>>> fa7ebabc
             }
     runContextHolder ctx act
 
