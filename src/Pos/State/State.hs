{-# LANGUAGE AllowAmbiguousTypes    #-}
{-# LANGUAGE ConstraintKinds        #-}
{-# LANGUAGE FlexibleContexts       #-}
{-# LANGUAGE FlexibleInstances      #-}
{-# LANGUAGE FunctionalDependencies #-}
{-# LANGUAGE MultiParamTypeClasses  #-}
{-# LANGUAGE ScopedTypeVariables    #-}
{-# LANGUAGE TypeFamilies           #-}
{-# LANGUAGE UndecidableInstances   #-}

-- | This module adds extra ecapsulation by hiding acid-state.

module Pos.State.State
       ( NodeState
       , MonadDB (getNodeState)
       , WorkModeDB
       , openState
       , openMemState
       , closeState

       -- * Simple getters.
       , getBlock
       , getHeadBlock
       , getBestChain
       , getLeaders
       , getLocalTxs
       , isTxVerified
       , getGlobalMpcData
       , mayBlockBeUseful

       -- * Operations with effects.
       , ProcessBlockRes (..)
       , ProcessTxRes (..)
       , createNewBlock
       , processBlock
       , processNewSlot
       , processTx

       -- * Functions for generating seed by SSC algorithm.
       , getThreshold
       , getParticipants

       -- * SscGodTossing simple getters and setters.
       , getOurShares
       ) where

import           Crypto.Random            (seedNew, seedToInteger)
import           Data.Acid                (EventResult, EventState, QueryEvent,
                                           UpdateEvent)
import           Data.Default             (Default)
import           Data.List.NonEmpty       (NonEmpty)
import           Pos.DHT                  (DHTResponseT)
import           Serokell.Util            (VerificationRes)
import           Universum

import           Pos.Crypto               (PublicKey, SecretKey, Share, Threshold,
                                           VssKeyPair, VssPublicKey)
import           Pos.Slotting             (MonadSlots, getCurrentSlot)
import           Pos.Ssc.Class.Storage    (SscStorageClass (..), SscStorageMode)
import           Pos.Ssc.Class.Types      (Ssc (SscPayload, SscStorage))
import           Pos.State.Acidic         (DiskState, tidyState)
import qualified Pos.State.Acidic         as A
import           Pos.State.Storage        (ProcessBlockRes (..), ProcessTxRes (..),
                                           Storage)
import           Pos.Statistics.StatEntry ()
import           Pos.Types                (Block, EpochIndex, GenesisBlock, HeaderHash,
                                           MainBlock, MainBlockHeader, SlotId,
                                           SlotLeaders, Tx)

-- | NodeState encapsulates all the state stored by node.
class Monad m => MonadDB ssc m | m -> ssc where
    getNodeState :: m (NodeState ssc)

-- | Convenient type class to avoid passing NodeState throughout the code.
instance (Monad m, MonadDB ssc m) => MonadDB ssc (ReaderT r m) where
    getNodeState = lift getNodeState

instance (MonadDB ssc m, Monad m) => MonadDB ssc (StateT s m) where
    getNodeState = lift getNodeState

instance (Monad m, MonadDB ssc m) => MonadDB ssc (DHTResponseT m) where
    getNodeState = lift getNodeState

-- | IO monad with db access.
type WorkModeDB ssc m = (MonadIO m, MonadDB ssc m)

-- | State of the node.
type NodeState ssc = DiskState ssc

type QUConstraint ssc m = (SscStorageMode ssc, WorkModeDB ssc m)

-- | Open NodeState, reading existing state from disk (if any).
openState
    :: (SscStorageMode ssc, Default (SscStorage ssc),
        MonadIO m, MonadSlots m)
    => Maybe (Storage ssc)
    -> Bool
    -> FilePath
    -> m (NodeState ssc)
openState storage deleteIfExists fp =
    openStateDo $ maybe (A.openState deleteIfExists fp)
                        (\s -> A.openStateCustom s deleteIfExists fp)
                        storage


-- | Open NodeState which doesn't store anything on disk. Everything
-- is stored in memory and will be lost after shutdown.
openMemState
    :: (SscStorageMode ssc, Default (SscStorage ssc),
        MonadIO m, MonadSlots m)
    => Maybe (Storage ssc)
    -> m (NodeState ssc)
openMemState = openStateDo . maybe A.openMemState A.openMemStateCustom

openStateDo :: (MonadIO m, MonadSlots m, SscStorageMode ssc)
            => m (DiskState ssc)
            -> m (NodeState ssc)
openStateDo openDiskState = do
    st <- openDiskState
    _ <- A.update st . A.ProcessNewSlot =<< getCurrentSlot
    st <$ tidyState st

-- | Safely close NodeState.
closeState :: (MonadIO m, SscStorageClass ssc) => NodeState ssc -> m ()
closeState = A.closeState

queryDisk
    :: (SscStorageClass ssc,
        EventState event ~ (Storage ssc),
        QueryEvent event, WorkModeDB ssc m)
    => event
    -> m (EventResult event)
queryDisk e = flip A.query e =<< getNodeState

updateDisk
    :: (SscStorageClass ssc,
        EventState event ~ (Storage ssc),
        UpdateEvent event, WorkModeDB ssc m)
    => event
    -> m (EventResult event)
updateDisk e = flip A.update e =<< getNodeState

-- | Get list of slot leaders for the given epoch. Empty list is returned
-- if no information is available.
getLeaders :: QUConstraint ssc m => EpochIndex -> m (Maybe SlotLeaders)
getLeaders = queryDisk . A.GetLeaders

-- | Get Block by hash.
getBlock :: QUConstraint ssc m => HeaderHash ssc -> m (Maybe (Block ssc))
getBlock = queryDisk . A.GetBlock

-- | Get block which is the head of the __best chain__.
getHeadBlock :: QUConstraint ssc m => m (Block ssc)
getHeadBlock = queryDisk A.GetHeadBlock

-- | Return current best chain.
getBestChain :: QUConstraint ssc m => m (NonEmpty (Block ssc))
getBestChain = queryDisk A.GetBestChain

-- | Get local transactions list.
getLocalTxs :: QUConstraint ssc m => m (HashSet Tx)
getLocalTxs = queryDisk A.GetLocalTxs

-- | Checks if tx is verified
isTxVerified :: QUConstraint ssc m => Tx -> m Bool
isTxVerified = queryDisk . A.IsTxVerified

<<<<<<< HEAD
=======
-- | Get local SSC data for inclusion into a block for slot N. (Different
-- kinds of data are included into different blocks.)
getLocalSscPayload :: QUConstraint ssc m => SlotId -> m (SscPayload ssc)
getLocalSscPayload = queryDisk . A.GetLocalSscPayload

-- | Get global SSC data.
>>>>>>> 178d5e05
getGlobalMpcData :: QUConstraint ssc m => m (SscPayload ssc)
getGlobalMpcData = queryDisk A.GetGlobalSscPayload

-- | Check that block header is correct and claims to represent block
-- which may become part of blockchain.
mayBlockBeUseful :: QUConstraint ssc m => SlotId -> MainBlockHeader ssc -> m VerificationRes
mayBlockBeUseful si = queryDisk . A.MayBlockBeUseful si

-- | Create new block on top of currently known best chain, assuming
-- we are slot leader.
createNewBlock :: QUConstraint ssc m
               => SecretKey
               -> SlotId
               -> SscPayload ssc
               -> m (Maybe (MainBlock ssc))
createNewBlock sk si = updateDisk . A.CreateNewBlock sk si

-- | Process transaction received from other party.
processTx :: QUConstraint ssc m => Tx -> m ProcessTxRes
processTx = updateDisk . A.ProcessTx

-- | Notify NodeState about beginning of new slot. Ideally it should
-- be used before all other updates within this slot.
processNewSlot :: QUConstraint ssc m => SlotId -> m (Maybe (GenesisBlock ssc))
processNewSlot = updateDisk . A.ProcessNewSlot

-- | Process some Block received from the network.
processBlock :: QUConstraint ssc m
             => SlotId
             -> Block ssc
             -> m (ProcessBlockRes ssc)
processBlock si = updateDisk . A.ProcessBlock si

<<<<<<< HEAD
=======
-- | Do something with given message, result is whether message has been
-- processed successfully (implementation defined).
processSscMessage :: QUConstraint ssc m => SscMessage ssc -> m (Maybe (SscMessage ssc))
processSscMessage = updateDisk . A.ProcessSscMessage

>>>>>>> 178d5e05
-- | Functions for generating seed by SSC algorithm
getParticipants
    :: QUConstraint ssc m
    => EpochIndex
    -> m (Maybe (NonEmpty VssPublicKey))
getParticipants = queryDisk . A.GetParticipants

-- | Figure out the threshold (i.e. how many secret shares would be required
-- to recover each node's secret).
getThreshold :: QUConstraint ssc m
             => EpochIndex
             -> m (Maybe Threshold)
getThreshold = queryDisk . A.GetThreshold

----------------------------------------------------------------------------
-- Related to SscGodTossing
----------------------------------------------------------------------------

-- | Decrypt shares (in commitments) that are intended for us and that we can
-- decrypt.
getOurShares
    :: QUConstraint ssc m
    => VssKeyPair -> m (HashMap PublicKey Share)
getOurShares ourKey = do
    randSeed <- liftIO seedNew
    queryDisk $ A.GetOurShares ourKey (seedToInteger randSeed)<|MERGE_RESOLUTION|>--- conflicted
+++ resolved
@@ -165,15 +165,7 @@
 isTxVerified :: QUConstraint ssc m => Tx -> m Bool
 isTxVerified = queryDisk . A.IsTxVerified
 
-<<<<<<< HEAD
-=======
--- | Get local SSC data for inclusion into a block for slot N. (Different
--- kinds of data are included into different blocks.)
-getLocalSscPayload :: QUConstraint ssc m => SlotId -> m (SscPayload ssc)
-getLocalSscPayload = queryDisk . A.GetLocalSscPayload
-
 -- | Get global SSC data.
->>>>>>> 178d5e05
 getGlobalMpcData :: QUConstraint ssc m => m (SscPayload ssc)
 getGlobalMpcData = queryDisk A.GetGlobalSscPayload
 
@@ -207,14 +199,6 @@
              -> m (ProcessBlockRes ssc)
 processBlock si = updateDisk . A.ProcessBlock si
 
-<<<<<<< HEAD
-=======
--- | Do something with given message, result is whether message has been
--- processed successfully (implementation defined).
-processSscMessage :: QUConstraint ssc m => SscMessage ssc -> m (Maybe (SscMessage ssc))
-processSscMessage = updateDisk . A.ProcessSscMessage
-
->>>>>>> 178d5e05
 -- | Functions for generating seed by SSC algorithm
 getParticipants
     :: QUConstraint ssc m
