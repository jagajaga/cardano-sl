--- conflicted
+++ resolved
@@ -21,15 +21,6 @@
 
   description: Switch between Development and Production mode
 
-<<<<<<< HEAD
-flag dev-custom-config
-  default:     False
-  manual:      True
-
-  description: Enable this to set CONFIG manually even in dev mode (via --ghc-options=-DCONFIG=benchmark); otherwise it'll be 'dev'. In other modes you always have to set CONFIG manually.
-
-=======
->>>>>>> e74686f7
 library
   exposed-modules:
                        Pos.Arbitrary.Core
@@ -82,9 +73,6 @@
                        Pos.Crypto.Random
                        Pos.Crypto.Hashing
                        Pos.Crypto.Signing
-<<<<<<< HEAD
-                       Pos.Crypto.SignTag
-=======
                        Pos.Crypto.Signing.Tag
                        Pos.Crypto.Signing.Redeem
                        Pos.Crypto.Signing.Safe
@@ -94,7 +82,6 @@
                        Pos.Crypto.Signing.Types.Redeem
                        Pos.Crypto.Signing.Types.Safe
                        Pos.Crypto.Signing.Types.Signing
->>>>>>> e74686f7
                        Pos.Crypto.Scrypt
                        Pos.Crypto.SecretSharing
 
@@ -240,10 +227,4 @@
   if flag(asserts)
     cpp-options: -DASSERTS_ON
   if flag(dev-mode)
-<<<<<<< HEAD
-    cpp-options: -DDEV_MODE
-    if !flag(dev-custom-config)
-      cpp-options: -DCONFIG=dev
-=======
-    cpp-options: -DDEV_MODE
->>>>>>> e74686f7
+    cpp-options: -DDEV_MODE