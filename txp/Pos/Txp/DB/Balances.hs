{-# LANGUAGE RankNTypes          #-}
{-# LANGUAGE ScopedTypeVariables #-}
{-# LANGUAGE TypeFamilies        #-}

-- | Part of GState DB which stores stakes.

module Pos.Txp.DB.Balances
       (
         -- * Operations
         BalancesOp (..)

         -- * Getters
       , isBootstrapEra
       , getEffectiveTotalStake
       , getEffectiveStake
       , genesisFakeTotalStake

         -- * Initialization
       , prepareGStateBalances

         -- * Iteration
       , BalanceIter
       , runBalanceIterator
       , runBalanceMapIterator
       , runBalanceIterBootstrap

         -- * Sanity checks
       , sanityCheckBalances
       ) where

<<<<<<< HEAD
import           Control.Monad.Trans.Resource (ResourceT, runResourceT)
import           Data.Conduit                 (Source, mapOutput, runConduit,
                                               runConduitRes, (.|))
import qualified Data.Conduit.List            as CL
import qualified Data.HashMap.Strict          as HM
=======
import qualified Data.HashMap.Strict    as HM
>>>>>>> 69e89614
import qualified Data.Text.Buildable
import qualified Database.RocksDB             as Rocks
import           Formatting                   (bprint, bprint, sformat, (%))
import           Serokell.Util                (Color (Red), colorize)
import           System.Wlog                  (WithLogger, logDebug, logError)
import           Universum

<<<<<<< HEAD
import           Pos.Binary.Class             (encodeStrict)
import           Pos.Core                     (Coin, StakeholderId, coinF, mkCoin,
                                               sumCoins, unsafeAddCoin,
                                               unsafeIntegerToCoin)
import qualified Pos.Core.Constants           as Const
import           Pos.Core.Genesis             (genesisBalances)
import           Pos.Crypto                   (shortHashF)
import           Pos.DB                       (DBError (..), DBTag (GStateDB), IterType,
                                               MonadDB, MonadDBRead, RocksBatchOp (..),
                                               dbIterSource)
import           Pos.DB.GState.Balances       (BalanceIter, ftsStakeKey, ftsSumKey,
                                               getRealStake, getRealStakeSumMaybe,
                                               getRealTotalStake)
import           Pos.DB.GState.Common         (gsPutBi)
import           Pos.Txp.Core                 (txOutStake)
import           Pos.Txp.Toil.Types           (Utxo)
import           Pos.Txp.Toil.Utxo            (utxoToStakes)
=======
import           Pos.Binary.Class       (encodeStrict)
import           Pos.Core               (Coin, StakeholderId, coinF, mkCoin, sumCoins,
                                         unsafeAddCoin, unsafeIntegerToCoin)
import qualified Pos.Core.Constants     as Const
import           Pos.Core.Genesis       (genesisBalances)
import           Pos.Crypto             (shortHashF)
import           Pos.DB                 (DBError (..), RocksBatchOp (..))
import           Pos.DB.Class           (MonadDB, MonadDBRead, MonadRealDB)
import           Pos.DB.GState.Balances (BalanceIter, ftsStakeKey, ftsSumKey,
                                         getRealStakeSumMaybe)
import qualified Pos.DB.GState.Balances as GS
import           Pos.DB.GState.Common   (gsPutBi)
import           Pos.DB.Iterator        (DBnIterator, DBnMapIterator, IterType,
                                         runDBnIterator, runDBnMapIterator)
import           Pos.DB.Redirect        (DBPureRedirect, runDBPureRedirect)
import           Pos.DB.Types           (NodeDBs (_gStateDB))
import           Pos.Txp.Core           (txOutStake)
import           Pos.Txp.Toil.Types     (Utxo)
import           Pos.Txp.Toil.Utxo      (utxoToStakes)
import           Pos.Util.Iterator      (ListHolderT, MonadIterator (..), runListHolderT)
>>>>>>> 69e89614

----------------------------------------------------------------------------
-- Operations
----------------------------------------------------------------------------

data BalancesOp
    = PutFtsSum !Coin
    | PutFtsStake !StakeholderId
                  !Coin

instance Buildable BalancesOp where
    build (PutFtsSum c) = bprint ("PutFtsSum ("%coinF%")") c
    build (PutFtsStake ad c) =
        bprint ("PutFtsStake ("%shortHashF%", "%coinF%")") ad c

instance RocksBatchOp BalancesOp where
    toBatchOp (PutFtsSum c)      = [Rocks.Put ftsSumKey (encodeStrict c)]
    toBatchOp (PutFtsStake ad c) =
        if c == mkCoin 0 then [Rocks.Del (ftsStakeKey ad)]
        else [Rocks.Put (ftsStakeKey ad) (encodeStrict c)]

----------------------------------------------------------------------------
-- Overloaded getters (for fixed balances for bootstrap era)
----------------------------------------------------------------------------

-- TODO: provide actual implementation after corresponding
-- flag is actually stored in the DB
isBootstrapEra :: Monad m => m Bool
isBootstrapEra = pure $ not Const.isDevelopment && True

genesisFakeTotalStake :: Coin
genesisFakeTotalStake = unsafeIntegerToCoin $ sumCoins genesisBalances

getEffectiveTotalStake :: MonadDBRead m => m Coin
getEffectiveTotalStake = ifM isBootstrapEra
    (pure genesisFakeTotalStake)
    GS.getRealTotalStake

getEffectiveStake :: MonadDBRead m => StakeholderId -> m (Maybe Coin)
getEffectiveStake id = ifM isBootstrapEra
    (pure $ HM.lookup id genesisBalances)
    (GS.getRealStake id)

----------------------------------------------------------------------------
-- Initialization
----------------------------------------------------------------------------

prepareGStateBalances
    :: forall m.
       MonadDB m
    => Utxo -> m ()
prepareGStateBalances genesisUtxo = do
    whenNothingM_ getRealStakeSumMaybe putFtsStakes
    whenNothingM_ getRealStakeSumMaybe putGenesisTotalStake
  where
    totalCoins = sumCoins $ map snd $ concatMap txOutStake $ toList genesisUtxo
    -- Will 'error' if the result doesn't fit into 'Coin' (which should never
    -- happen)
    putGenesisTotalStake = putTotalFtsStake (unsafeIntegerToCoin totalCoins)
    putFtsStakes = mapM_ (uncurry putFtsStake) . HM.toList $ utxoToStakes genesisUtxo

putTotalFtsStake :: MonadDB m => Coin -> m ()
putTotalFtsStake = gsPutBi ftsSumKey

----------------------------------------------------------------------------
-- Balance
----------------------------------------------------------------------------

-- | Run iterator over real balances.
runBalanceIterReal
    :: forall m a . MonadRealDB m
    => DBPureRedirect (DBnIterator BalanceIter) a -> m a
runBalanceIterReal (runDBPureRedirect -> iter) =
    runDBnIterator @BalanceIter _gStateDB iter

runBalanceIterBootstrap
    :: forall m a . Monad m
    => ListHolderT (IterType BalanceIter) m a -> m a
runBalanceIterBootstrap = flip runListHolderT $ HM.toList genesisBalances

-- | Run iterator over effective balances.
<<<<<<< HEAD
balanceSource
    :: forall m . (MonadDBRead m)
    => Source (ResourceT m) (IterType BalanceIter)
balanceSource =
    ifM (lift isBootstrapEra)
        (CL.sourceList $ HM.toList genesisBalances)
        (dbIterSource GStateDB (Proxy @BalanceIter))
=======
runBalanceIterator
    :: forall m a . (MonadRealDB m, MonadDBRead m)
    => (forall iter . ( MonadIterator (IterType BalanceIter) iter
                      , MonadRealDB iter
                      , MonadDBRead iter
                      ) => iter a)
    -> m a
runBalanceIterator iter = ifM isBootstrapEra
    (runBalanceIterBootstrap iter)
    (runBalanceIterReal iter)

-- | Run map iterator over real balances.
runBalanceMapIterReal
    :: forall v m a . MonadRealDB m
    => DBnMapIterator BalanceIter v a -> (IterType BalanceIter -> v) -> m a
runBalanceMapIterReal iter f = runDBnMapIterator @BalanceIter _gStateDB iter f

runBalanceMapIterBootstrap
    :: forall v m a . Monad m
    => ListHolderT v m a -> (IterType BalanceIter -> v) -> m a
runBalanceMapIterBootstrap iter f = runListHolderT iter $
    f <$> HM.toList genesisBalances

-- | Run map iterator over effective balances.
runBalanceMapIterator
    :: forall v m a . MonadRealDB m
    => (forall iter . ( MonadIterator v iter
                      , MonadRealDB iter
                      ) => iter a)
    -> (IterType BalanceIter -> v)
    -> m a
runBalanceMapIterator iter f = ifM isBootstrapEra
    (runBalanceMapIterBootstrap iter f)
    (runBalanceMapIterReal iter f)
>>>>>>> 69e89614

----------------------------------------------------------------------------
-- Sanity checks
----------------------------------------------------------------------------

sanityCheckBalances
    :: (MonadMask m, MonadRealDB m, MonadDBRead m, WithLogger m)
    => m ()
sanityCheckBalances = do
<<<<<<< HEAD
    calculatedTotalStake <- runConduitRes $
        mapOutput snd (dbIterSource GStateDB (Proxy @BalanceIter)) .|
        CL.fold unsafeAddCoin (mkCoin 0)

    totalStake <- getRealTotalStake
    let fmt = ("Wrong real total stake: \
              \sum of real stakes: "%coinF%
              ", but getRealTotalStake returned: "%coinF)
=======
    let step sm = nextItem >>= maybe (pure sm) (\c -> step (unsafeAddCoin sm c))
    calculatedTotalStake <- runBalanceMapIterReal (step (mkCoin 0)) snd
    totalStake <- GS.getRealTotalStake
    let fmt =
            ("Wrong real total stake: \
             \sum of real stakes: "%coinF%
             ", but getRealTotalStake returned: "%coinF)
>>>>>>> 69e89614
    let msg = sformat fmt calculatedTotalStake totalStake
    unless (calculatedTotalStake == totalStake) $ do
        logError $ colorize Red msg
        throwM $ DBMalformed msg

----------------------------------------------------------------------------
-- Details
----------------------------------------------------------------------------

putFtsStake :: MonadDB m => StakeholderId -> Coin -> m ()
putFtsStake = gsPutBi . ftsStakeKey<|MERGE_RESOLUTION|>--- conflicted
+++ resolved
@@ -20,31 +20,23 @@
 
          -- * Iteration
        , BalanceIter
-       , runBalanceIterator
-       , runBalanceMapIterator
-       , runBalanceIterBootstrap
+       , balanceSource
 
          -- * Sanity checks
        , sanityCheckBalances
        ) where
 
-<<<<<<< HEAD
-import           Control.Monad.Trans.Resource (ResourceT, runResourceT)
-import           Data.Conduit                 (Source, mapOutput, runConduit,
-                                               runConduitRes, (.|))
+import           Control.Monad.Trans.Resource (ResourceT)
+import           Data.Conduit                 (Source, mapOutput, runConduitRes, (.|))
 import qualified Data.Conduit.List            as CL
 import qualified Data.HashMap.Strict          as HM
-=======
-import qualified Data.HashMap.Strict    as HM
->>>>>>> 69e89614
 import qualified Data.Text.Buildable
 import qualified Database.RocksDB             as Rocks
 import           Formatting                   (bprint, bprint, sformat, (%))
 import           Serokell.Util                (Color (Red), colorize)
-import           System.Wlog                  (WithLogger, logDebug, logError)
+import           System.Wlog                  (WithLogger, logError)
 import           Universum
 
-<<<<<<< HEAD
 import           Pos.Binary.Class             (encodeStrict)
 import           Pos.Core                     (Coin, StakeholderId, coinF, mkCoin,
                                                sumCoins, unsafeAddCoin,
@@ -62,28 +54,6 @@
 import           Pos.Txp.Core                 (txOutStake)
 import           Pos.Txp.Toil.Types           (Utxo)
 import           Pos.Txp.Toil.Utxo            (utxoToStakes)
-=======
-import           Pos.Binary.Class       (encodeStrict)
-import           Pos.Core               (Coin, StakeholderId, coinF, mkCoin, sumCoins,
-                                         unsafeAddCoin, unsafeIntegerToCoin)
-import qualified Pos.Core.Constants     as Const
-import           Pos.Core.Genesis       (genesisBalances)
-import           Pos.Crypto             (shortHashF)
-import           Pos.DB                 (DBError (..), RocksBatchOp (..))
-import           Pos.DB.Class           (MonadDB, MonadDBRead, MonadRealDB)
-import           Pos.DB.GState.Balances (BalanceIter, ftsStakeKey, ftsSumKey,
-                                         getRealStakeSumMaybe)
-import qualified Pos.DB.GState.Balances as GS
-import           Pos.DB.GState.Common   (gsPutBi)
-import           Pos.DB.Iterator        (DBnIterator, DBnMapIterator, IterType,
-                                         runDBnIterator, runDBnMapIterator)
-import           Pos.DB.Redirect        (DBPureRedirect, runDBPureRedirect)
-import           Pos.DB.Types           (NodeDBs (_gStateDB))
-import           Pos.Txp.Core           (txOutStake)
-import           Pos.Txp.Toil.Types     (Utxo)
-import           Pos.Txp.Toil.Utxo      (utxoToStakes)
-import           Pos.Util.Iterator      (ListHolderT, MonadIterator (..), runListHolderT)
->>>>>>> 69e89614
 
 ----------------------------------------------------------------------------
 -- Operations
@@ -120,12 +90,12 @@
 getEffectiveTotalStake :: MonadDBRead m => m Coin
 getEffectiveTotalStake = ifM isBootstrapEra
     (pure genesisFakeTotalStake)
-    GS.getRealTotalStake
+    getRealTotalStake
 
 getEffectiveStake :: MonadDBRead m => StakeholderId -> m (Maybe Coin)
 getEffectiveStake id = ifM isBootstrapEra
     (pure $ HM.lookup id genesisBalances)
-    (GS.getRealStake id)
+    (getRealStake id)
 
 ----------------------------------------------------------------------------
 -- Initialization
@@ -152,20 +122,7 @@
 -- Balance
 ----------------------------------------------------------------------------
 
--- | Run iterator over real balances.
-runBalanceIterReal
-    :: forall m a . MonadRealDB m
-    => DBPureRedirect (DBnIterator BalanceIter) a -> m a
-runBalanceIterReal (runDBPureRedirect -> iter) =
-    runDBnIterator @BalanceIter _gStateDB iter
-
-runBalanceIterBootstrap
-    :: forall m a . Monad m
-    => ListHolderT (IterType BalanceIter) m a -> m a
-runBalanceIterBootstrap = flip runListHolderT $ HM.toList genesisBalances
-
 -- | Run iterator over effective balances.
-<<<<<<< HEAD
 balanceSource
     :: forall m . (MonadDBRead m)
     => Source (ResourceT m) (IterType BalanceIter)
@@ -173,52 +130,15 @@
     ifM (lift isBootstrapEra)
         (CL.sourceList $ HM.toList genesisBalances)
         (dbIterSource GStateDB (Proxy @BalanceIter))
-=======
-runBalanceIterator
-    :: forall m a . (MonadRealDB m, MonadDBRead m)
-    => (forall iter . ( MonadIterator (IterType BalanceIter) iter
-                      , MonadRealDB iter
-                      , MonadDBRead iter
-                      ) => iter a)
-    -> m a
-runBalanceIterator iter = ifM isBootstrapEra
-    (runBalanceIterBootstrap iter)
-    (runBalanceIterReal iter)
-
--- | Run map iterator over real balances.
-runBalanceMapIterReal
-    :: forall v m a . MonadRealDB m
-    => DBnMapIterator BalanceIter v a -> (IterType BalanceIter -> v) -> m a
-runBalanceMapIterReal iter f = runDBnMapIterator @BalanceIter _gStateDB iter f
-
-runBalanceMapIterBootstrap
-    :: forall v m a . Monad m
-    => ListHolderT v m a -> (IterType BalanceIter -> v) -> m a
-runBalanceMapIterBootstrap iter f = runListHolderT iter $
-    f <$> HM.toList genesisBalances
-
--- | Run map iterator over effective balances.
-runBalanceMapIterator
-    :: forall v m a . MonadRealDB m
-    => (forall iter . ( MonadIterator v iter
-                      , MonadRealDB iter
-                      ) => iter a)
-    -> (IterType BalanceIter -> v)
-    -> m a
-runBalanceMapIterator iter f = ifM isBootstrapEra
-    (runBalanceMapIterBootstrap iter f)
-    (runBalanceMapIterReal iter f)
->>>>>>> 69e89614
 
 ----------------------------------------------------------------------------
 -- Sanity checks
 ----------------------------------------------------------------------------
 
 sanityCheckBalances
-    :: (MonadMask m, MonadRealDB m, MonadDBRead m, WithLogger m)
+    :: (MonadDBRead m, WithLogger m)
     => m ()
 sanityCheckBalances = do
-<<<<<<< HEAD
     calculatedTotalStake <- runConduitRes $
         mapOutput snd (dbIterSource GStateDB (Proxy @BalanceIter)) .|
         CL.fold unsafeAddCoin (mkCoin 0)
@@ -227,15 +147,6 @@
     let fmt = ("Wrong real total stake: \
               \sum of real stakes: "%coinF%
               ", but getRealTotalStake returned: "%coinF)
-=======
-    let step sm = nextItem >>= maybe (pure sm) (\c -> step (unsafeAddCoin sm c))
-    calculatedTotalStake <- runBalanceMapIterReal (step (mkCoin 0)) snd
-    totalStake <- GS.getRealTotalStake
-    let fmt =
-            ("Wrong real total stake: \
-             \sum of real stakes: "%coinF%
-             ", but getRealTotalStake returned: "%coinF)
->>>>>>> 69e89614
     let msg = sformat fmt calculatedTotalStake totalStake
     unless (calculatedTotalStake == totalStake) $ do
         logError $ colorize Red msg
