{-# LANGUAGE TemplateHaskell #-}

-- | `Arbitrary` instances for Txp types

module Pos.Arbitrary.Txp
       ( BadSigsTx (..)
       , DoubleInputTx (..)
       , GoodTx (..)
       , goodTxToTxAux
       ) where

import           Universum

import           Data.Default                      (Default (def))
import           Data.List.NonEmpty                ((<|))
import qualified Data.List.NonEmpty                as NE
import qualified Data.Vector                       as V
import           Test.QuickCheck                   (Arbitrary (..), Gen, choose, listOf,
                                                    oneof, scale)
import           Test.QuickCheck.Arbitrary.Generic (genericArbitrary, genericShrink)

import           Pos.Arbitrary.Core                ()
import           Pos.Binary.Class                  (Raw)
import           Pos.Binary.Txp.Core               ()
import           Pos.Core.Address                  (makePubKeyAddress)
import           Pos.Core.Types                    (Coin)
import           Pos.Crypto                        (Hash, SecretKey, SignTag (SignTx),
                                                    hash, sign, toPublic)
import           Pos.Data.Attributes               (mkAttributes)
import           Pos.Merkle                        (MerkleNode (..), MerkleRoot (..),
                                                    MerkleTree, mkMerkleTree)
import           Pos.Txp.Core.Types                (Tx (..), TxAux (..),
                                                    TxDistribution (..), TxIn (..),
                                                    TxInWitness (..), TxOut (..),
                                                    TxOutAux (..), TxPayload (..),
                                                    TxProof (..), TxSigData (..),
                                                    UtxoTxIn (..), mkTx, mkTxPayload)
import           Pos.Util.Arbitrary                (makeSmall)

----------------------------------------------------------------------------
-- Arbitrary txp types
----------------------------------------------------------------------------

instance Arbitrary TxOut where
    arbitrary = genericArbitrary
    shrink = genericShrink

instance Arbitrary TxOutAux where
    arbitrary = genericArbitrary
    shrink = genericShrink

instance Arbitrary TxSigData where
    arbitrary = genericArbitrary
    shrink = genericShrink

instance Arbitrary TxInWitness where
    arbitrary = oneof [
        PkWitness <$> arbitrary <*> arbitrary,
        -- this can generate a redeemer script where a validator script is
        -- needed and vice-versa, but it doesn't matter
        ScriptWitness <$> arbitrary <*> arbitrary,
        RedeemWitness <$> arbitrary <*> arbitrary,
        UnknownWitnessType <$> choose (3, 255) <*> scale (min 150) arbitrary ]
    shrink = \case
        UnknownWitnessType n a -> UnknownWitnessType n <$> shrink a
        ScriptWitness a b -> uncurry ScriptWitness <$> shrink (a, b)
        _ -> []

instance Arbitrary TxDistribution where
    arbitrary = genericArbitrary
    shrink = genericShrink

<<<<<<< HEAD
instance Arbitrary UtxoTxIn where
    arbitrary = genericArbitrary
    shrink = genericShrink

instance Arbitrary TxIn where
    arbitrary = oneof [
        TxInUtxo <$> arbitrary,
        TxInUnknown <$> choose (1, 255) <*> scale (min 150) arbitrary]
    shrink = genericShrink

=======
instance Arbitrary TxIn where
    arbitrary = oneof [
        TxInUtxo <$> arbitrary <*> arbitrary,
        TxInUnknown <$> choose (1, 255) <*> scale (min 150) arbitrary]
    shrink = genericShrink

>>>>>>> f9919c46
-- | Arbitrary transactions generated from this instance will only be valid
-- with regards to 'mxTx'
instance Arbitrary Tx where
    arbitrary =
        mkTx <$> arbitrary <*> arbitrary <*>
        pure (mkAttributes ()) <&> \case
            Left err -> error $ "Arbitrary Tx: " <> err
            Right res -> res
    shrink = genericShrink

-- | Type used to generate valid ('verifyTx')
-- transactions and accompanying input information.
-- It's not entirely general because it only generates transactions whose
-- outputs are in the same number as its inputs in a one-to-one correspondence.
--
-- The GoodTx type is a nonempty list of quadruples. It contains
-- previous transaction input came from, the input itself, output and
-- witness for the input. Number of inputs is equal to number of outputs.
--
-- The OverflowTx type is the same as GoodTx, except its values, both for
-- inputs as well as outputs, are very close to maxBound :: Coin so as to cause
-- overflow in the Coin type if they are summed.
--
-- The BadSigTx type is also the same as GoodTx, with the difference that all
-- signatures in the transaction's inputs have been replaced with a bogus one.

buildProperTx
    :: NonEmpty (Tx, SecretKey, SecretKey, Coin)
    -> (Coin -> Coin, Coin -> Coin)
    -> NonEmpty ((Tx, TxDistribution), TxIn, TxOutAux, TxInWitness)
buildProperTx inputList (inCoin, outCoin) =
    txList <&> \(tx, txIn, fromSk, txOutput) ->
        ( (tx, makeNullDistribution tx)
        , txIn
        , TxOutAux txOutput []
        , mkWitness fromSk
        )
  where
    fun (UnsafeTx txIn txOut _, fromSk, toSk, c) =
        let inC = inCoin c
            outC = outCoin c
            txToBeSpent =
                UnsafeTx
                    txIn
                    ((makeTxOutput fromSk inC) <| txOut)
                    (mkAttributes ())
        in ( txToBeSpent
<<<<<<< HEAD
           , TxInUtxo $ UtxoTxIn (hash txToBeSpent) 0
=======
           , TxInUtxo (hash txToBeSpent) 0
>>>>>>> f9919c46
           , fromSk
           , makeTxOutput toSk outC )
    -- why is it called txList? I've no idea what's going on here (@neongreen)
    txList = fmap fun inputList
    newDistr = TxDistribution (NE.fromList $ replicate (length txList) [])
    newDistrHash = hash newDistr
    newTx = fromMaybe (error "buildProperTx: can't create tx") $
            mkTx ins outs def
    newTxHash = hash newTx
    ins  = fmap (view _2) txList
    outs = fmap (view _4) txList
    mkWitness fromSk = PkWitness
        { twKey = toPublic fromSk
        , twSig = sign SignTx fromSk TxSigData {
                      txSigTxHash = newTxHash,
                      txSigTxDistrHash = newDistrHash } }
    makeNullDistribution tx =
        TxDistribution (NE.fromList $ replicate (length (_txOutputs tx)) [])
    makeTxOutput s c = TxOut (makePubKeyAddress $ toPublic s) c

-- | Well-formed transaction 'Tx'.
--
-- TODO: this type is hard to use and should be rewritten as a record
newtype GoodTx = GoodTx
    { getGoodTx :: NonEmpty ((Tx, TxDistribution), TxIn, TxOutAux, TxInWitness)
    } deriving (Generic, Show)

goodTxToTxAux :: GoodTx -> TxAux
goodTxToTxAux (GoodTx l) = TxAux tx witness distr
  where
    tx = fromMaybe (error "goodTxToTxAux created malformed tx") $
         mkTx (map (view _2) l) (map (toaOut . view _3) l) def
    witness = V.fromList $ NE.toList $ map (view _4) l
    distr = TxDistribution $ map (toaDistr . view _3) l

instance Arbitrary GoodTx where
    arbitrary =
        GoodTx <$> (buildProperTx <$> arbitrary <*> pure (identity, identity))
    shrink = const []  -- used to be “genericShrink”, but shrinking is broken
                       -- because naive shrinking may turn a good transaction
                       -- into a bad one (by setting one of outputs to 0, for
                       -- instance)

-- | Ill-formed 'Tx' with bad signatures.
newtype BadSigsTx = BadSigsTx
    { getBadSigsTx :: NonEmpty ((Tx, TxDistribution), TxIn, TxOutAux, TxInWitness)
    } deriving (Generic, Show)

-- | Ill-formed 'Tx' that spends an input twice.
newtype DoubleInputTx = DoubleInputTx
    { getDoubleInputTx :: NonEmpty ((Tx, TxDistribution), TxIn, TxOutAux, TxInWitness)
    } deriving (Generic, Show)

instance Arbitrary BadSigsTx where
    arbitrary = BadSigsTx <$> do
        goodTxList <- getGoodTx <$> arbitrary
        badSig <- arbitrary
        return $ map (set _4 badSig) goodTxList
    shrink = genericShrink

instance Arbitrary DoubleInputTx where
    arbitrary = DoubleInputTx <$> do
        inputs <- arbitrary
        pure $ buildProperTx (NE.cons (NE.head inputs) inputs)
                             (identity, identity)
    shrink = const []

instance Arbitrary (MerkleRoot Tx) where
    arbitrary = MerkleRoot <$> (arbitrary @(Hash Raw))
    shrink = genericShrink

instance Arbitrary (MerkleNode Tx) where
    arbitrary = genericArbitrary
    shrink = genericShrink

instance Arbitrary (MerkleTree Tx) where
    arbitrary = mkMerkleTree <$> arbitrary
    shrink = genericShrink

instance Arbitrary TxProof where
    arbitrary = makeSmall genericArbitrary
    shrink = genericShrink

instance Arbitrary TxAux where
    arbitrary = genericArbitrary
    shrink = genericShrink

----------------------------------------------------------------------------
-- Utilities used in 'Pos.Block.Arbitrary'
----------------------------------------------------------------------------

txOutDistGen :: Gen [TxAux]
txOutDistGen =
    listOf $ do
        txInW <- arbitrary
        txIns <- arbitrary
        (txOuts, txDist) <- second TxDistribution . NE.unzip <$> arbitrary
        let tx =
                either
                    (error . mappend "failed to create tx in txOutDistGen: ")
                    identity $
                mkTx txIns txOuts (mkAttributes ())
        return $ TxAux tx (txInW) txDist

instance Arbitrary TxPayload where
    arbitrary =
        fromMaybe (error "arbitrary@TxPayload: mkTxPayload failed") .
        mkTxPayload <$>
        txOutDistGen
    shrink = genericShrink<|MERGE_RESOLUTION|>--- conflicted
+++ resolved
@@ -33,8 +33,8 @@
                                                     TxDistribution (..), TxIn (..),
                                                     TxInWitness (..), TxOut (..),
                                                     TxOutAux (..), TxPayload (..),
-                                                    TxProof (..), TxSigData (..),
-                                                    UtxoTxIn (..), mkTx, mkTxPayload)
+                                                    TxProof (..), TxSigData (..), mkTx,
+                                                    mkTxPayload)
 import           Pos.Util.Arbitrary                (makeSmall)
 
 ----------------------------------------------------------------------------
@@ -70,25 +70,12 @@
     arbitrary = genericArbitrary
     shrink = genericShrink
 
-<<<<<<< HEAD
-instance Arbitrary UtxoTxIn where
-    arbitrary = genericArbitrary
-    shrink = genericShrink
-
-instance Arbitrary TxIn where
-    arbitrary = oneof [
-        TxInUtxo <$> arbitrary,
-        TxInUnknown <$> choose (1, 255) <*> scale (min 150) arbitrary]
-    shrink = genericShrink
-
-=======
 instance Arbitrary TxIn where
     arbitrary = oneof [
         TxInUtxo <$> arbitrary <*> arbitrary,
         TxInUnknown <$> choose (1, 255) <*> scale (min 150) arbitrary]
     shrink = genericShrink
 
->>>>>>> f9919c46
 -- | Arbitrary transactions generated from this instance will only be valid
 -- with regards to 'mxTx'
 instance Arbitrary Tx where
@@ -136,11 +123,7 @@
                     ((makeTxOutput fromSk inC) <| txOut)
                     (mkAttributes ())
         in ( txToBeSpent
-<<<<<<< HEAD
-           , TxInUtxo $ UtxoTxIn (hash txToBeSpent) 0
-=======
            , TxInUtxo (hash txToBeSpent) 0
->>>>>>> f9919c46
            , fromSk
            , makeTxOutput toSk outC )
     -- why is it called txList? I've no idea what's going on here (@neongreen)
