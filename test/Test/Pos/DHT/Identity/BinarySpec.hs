-- | This module tests Binary instances.

module Test.Pos.DHT.Identity.BinarySpec
       ( spec
       ) where

import           Test.Hspec          (Spec, describe)
import           Universum

import           Pos.Arbitrary.Infra ()
import qualified Pos.DHT.Model       as DHT

<<<<<<< HEAD
import           Test.Pos.Util            (binaryTest)
=======
import           Test.Pos.Util       (binaryTest, storeTest)
>>>>>>> 58667d47

spec :: Spec
spec = describe "DHT.Model" $ do
    describe "Bi instances" $ do
        binaryTest @DHT.DHTKey
        binaryTest @DHT.DHTData<|MERGE_RESOLUTION|>--- conflicted
+++ resolved
@@ -7,14 +7,10 @@
 import           Test.Hspec          (Spec, describe)
 import           Universum
 
+import qualified Pos.DHT.Model       as DHT
 import           Pos.Arbitrary.Infra ()
-import qualified Pos.DHT.Model       as DHT
 
-<<<<<<< HEAD
 import           Test.Pos.Util            (binaryTest)
-=======
-import           Test.Pos.Util       (binaryTest, storeTest)
->>>>>>> 58667d47
 
 spec :: Spec
 spec = describe "DHT.Model" $ do
