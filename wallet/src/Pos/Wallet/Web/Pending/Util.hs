-- | Pending tx utils which db depends on

module Pos.Wallet.Web.Pending.Util
<<<<<<< HEAD
    ( mkPtxSubmitTiming
    , incPtxSubmitTimingPure
    , ptxMarkAcknowledgedPure
    , resetFailedPtx
=======
    ( ptxPoolInfo
    , isPtxInBlocks
    , sortPtxsChrono
    , mkPendingTx
    , isReclaimableFailure
    , usingPtxCoords
>>>>>>> 13656794
    ) where

import           Universum

<<<<<<< HEAD
import           Control.Lens ((*=), (+=), (+~), (<<*=), (<<.=))
=======
import           Formatting                     (build, sformat, (%))

import           Pos.Client.Txp.History         (TxHistoryEntry)
import           Pos.Crypto                     (WithHash (..))
import           Pos.Slotting.Class             (getCurrentSlotInaccurate)
import           Pos.Txp                        (ToilVerFailure (..), TxAux (..), TxId,
                                                 topsortTxs)
import           Pos.Util.Chrono                (OldestFirst (..))
import           Pos.Util.Util                  (maybeThrow)
import           Pos.Wallet.Web.ClientTypes     (CId, CWalletMeta (..), Wal, cwAssurance)
import           Pos.Wallet.Web.Error           (WalletError (RequestError))
import           Pos.Wallet.Web.Mode            (MonadWalletWebMode)
import           Pos.Wallet.Web.Pending.Types   (PendingTx (..), PtxCondition (..),
                                                 PtxPoolInfo)
import           Pos.Wallet.Web.Pending.Updates (mkPtxSubmitTiming)
import           Pos.Wallet.Web.State           (getWalletMeta)
>>>>>>> 13656794

import           Pos.Core.Configuration (HasConfiguration)
import           Pos.Core.Slotting (FlatSlotId, SlotId, flatSlotId)
import           Pos.Wallet.Web.Pending.Types (PendingTx (..), PtxCondition (..),
                                               PtxSubmitTiming (..), pstNextDelay, pstNextSlot,
                                               ptxPeerAck, ptxSubmitTiming)


<<<<<<< HEAD
mkPtxSubmitTiming :: HasConfiguration => SlotId -> PtxSubmitTiming
mkPtxSubmitTiming creationSlot =
    PtxSubmitTiming
    { _pstNextSlot  = creationSlot & flatSlotId +~ initialSubmitDelay
    , _pstNextDelay = 1
    }
=======
-- | Sort pending transactions as close as possible to chronological order.
sortPtxsChrono :: [PendingTx] -> OldestFirst [] PendingTx
sortPtxsChrono = OldestFirst . sortWith _ptxCreationSlot . tryTopsort
  where
    tryTopsort txs = fromMaybe txs $ topsortTxs wHash txs
    wHash PendingTx{..} = WithHash (taTx _ptxTxAux) _ptxTxId

mkPendingTx
    :: MonadWalletWebMode m
    => CId Wal -> TxId -> TxAux -> TxHistoryEntry -> m PendingTx
mkPendingTx wid _ptxTxId _ptxTxAux th = do
    _ptxCreationSlot <- getCurrentSlotInaccurate
    CWalletMeta{..} <- maybeThrow noWallet =<< getWalletMeta wid
    return PendingTx
        { _ptxCond = PtxApplying th
        , _ptxWallet = wid
        , _ptxPeerAck = False
        , _ptxSubmitTiming = mkPtxSubmitTiming _ptxCreationSlot
        , ..
        }
>>>>>>> 13656794
  where
    initialSubmitDelay = 3 :: FlatSlotId

incPtxSubmitTimingPure
    :: HasConfiguration
    => PtxSubmitTiming -> PtxSubmitTiming
incPtxSubmitTimingPure = execState $ do
    curDelay <- pstNextDelay <<*= 2
    pstNextSlot . flatSlotId += curDelay

ptxMarkAcknowledgedPure :: PendingTx -> PendingTx
ptxMarkAcknowledgedPure = execState $ do
    wasAcked <- ptxPeerAck <<.= True
    unless wasAcked $ ptxSubmitTiming . pstNextDelay *= 8

-- | If given transaction is in 'PtxWontApply' condition, sets its condition
-- to 'PtxApplying'. This allows "stuck" transactions to be resubmitted
-- again.
--
-- Has no effect for transactions in other conditions.
resetFailedPtx :: HasConfiguration => SlotId -> PendingTx -> PendingTx
resetFailedPtx curSlot ptx@PendingTx{..}
    | PtxWontApply _ poolInfo <- _ptxCond =
          ptx { _ptxCond = PtxApplying poolInfo
              , _ptxSubmitTiming = mkPtxSubmitTiming curSlot
              }
    | otherwise = ptx<|MERGE_RESOLUTION|>--- conflicted
+++ resolved
@@ -1,82 +1,41 @@
 -- | Pending tx utils which db depends on
 
 module Pos.Wallet.Web.Pending.Util
-<<<<<<< HEAD
-    ( mkPtxSubmitTiming
-    , incPtxSubmitTimingPure
+    ( incPtxSubmitTimingPure
+    , mkPtxSubmitTiming
     , ptxMarkAcknowledgedPure
     , resetFailedPtx
-=======
-    ( ptxPoolInfo
-    , isPtxInBlocks
     , sortPtxsChrono
-    , mkPendingTx
-    , isReclaimableFailure
-    , usingPtxCoords
->>>>>>> 13656794
     ) where
 
 import           Universum
 
-<<<<<<< HEAD
 import           Control.Lens ((*=), (+=), (+~), (<<*=), (<<.=))
-=======
-import           Formatting                     (build, sformat, (%))
 
-import           Pos.Client.Txp.History         (TxHistoryEntry)
+import           Pos.Core.Configuration         (HasConfiguration)
 import           Pos.Crypto                     (WithHash (..))
-import           Pos.Slotting.Class             (getCurrentSlotInaccurate)
-import           Pos.Txp                        (ToilVerFailure (..), TxAux (..), TxId,
-                                                 topsortTxs)
+import           Pos.Core.Slotting              (FlatSlotId, SlotId, flatSlotId)
+import           Pos.Txp                        (TxAux (..), topsortTxs)
 import           Pos.Util.Chrono                (OldestFirst (..))
-import           Pos.Util.Util                  (maybeThrow)
-import           Pos.Wallet.Web.ClientTypes     (CId, CWalletMeta (..), Wal, cwAssurance)
-import           Pos.Wallet.Web.Error           (WalletError (RequestError))
-import           Pos.Wallet.Web.Mode            (MonadWalletWebMode)
 import           Pos.Wallet.Web.Pending.Types   (PendingTx (..), PtxCondition (..),
-                                                 PtxPoolInfo)
-import           Pos.Wallet.Web.Pending.Updates (mkPtxSubmitTiming)
-import           Pos.Wallet.Web.State           (getWalletMeta)
->>>>>>> 13656794
+                                                 PtxSubmitTiming (..), pstNextDelay,
+                                                 pstNextSlot, ptxPeerAck, ptxSubmitTiming)
 
-import           Pos.Core.Configuration (HasConfiguration)
-import           Pos.Core.Slotting (FlatSlotId, SlotId, flatSlotId)
-import           Pos.Wallet.Web.Pending.Types (PendingTx (..), PtxCondition (..),
-                                               PtxSubmitTiming (..), pstNextDelay, pstNextSlot,
-                                               ptxPeerAck, ptxSubmitTiming)
-
-
-<<<<<<< HEAD
 mkPtxSubmitTiming :: HasConfiguration => SlotId -> PtxSubmitTiming
 mkPtxSubmitTiming creationSlot =
     PtxSubmitTiming
     { _pstNextSlot  = creationSlot & flatSlotId +~ initialSubmitDelay
     , _pstNextDelay = 1
     }
-=======
+    where
+      initialSubmitDelay = 3 :: FlatSlotId
+
 -- | Sort pending transactions as close as possible to chronological order.
 sortPtxsChrono :: [PendingTx] -> OldestFirst [] PendingTx
 sortPtxsChrono = OldestFirst . sortWith _ptxCreationSlot . tryTopsort
   where
     tryTopsort txs = fromMaybe txs $ topsortTxs wHash txs
     wHash PendingTx{..} = WithHash (taTx _ptxTxAux) _ptxTxId
-
-mkPendingTx
-    :: MonadWalletWebMode m
-    => CId Wal -> TxId -> TxAux -> TxHistoryEntry -> m PendingTx
-mkPendingTx wid _ptxTxId _ptxTxAux th = do
-    _ptxCreationSlot <- getCurrentSlotInaccurate
-    CWalletMeta{..} <- maybeThrow noWallet =<< getWalletMeta wid
-    return PendingTx
-        { _ptxCond = PtxApplying th
-        , _ptxWallet = wid
-        , _ptxPeerAck = False
-        , _ptxSubmitTiming = mkPtxSubmitTiming _ptxCreationSlot
-        , ..
-        }
->>>>>>> 13656794
-  where
-    initialSubmitDelay = 3 :: FlatSlotId
 
 incPtxSubmitTimingPure
     :: HasConfiguration
