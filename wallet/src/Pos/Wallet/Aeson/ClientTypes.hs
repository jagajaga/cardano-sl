--- conflicted
+++ resolved
@@ -10,10 +10,6 @@
 import           Servant.API.ContentTypes (NoContent (..))
 
 import           Pos.Client.Txp.Util (InputSelectionPolicy)
-<<<<<<< HEAD
-=======
-import           Pos.Core.Update (SoftwareVersion (..))
->>>>>>> 4670cdd9
 import           Pos.Util.BackupPhrase (BackupPhrase)
 import           Pos.Wallet.Aeson.Options (customOptionsWithTag)
 import           Pos.Wallet.Web.ClientTypes (Addr, ApiVersion (..), CAccount, CAccountId,
