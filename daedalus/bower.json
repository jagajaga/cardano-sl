{
  "name": "daedalus",
  "description": "Daedalus wallet client library",
  "main": "dist/daedalus.js",
  "authors": [
    "Ante Kegalj <akegalj@gmail.com>"
  ],
  "license": "ISC",
  "keywords": [
    "daedalus",
    "cryptocurrency",
    "avm",
    "cardano",
    "wallet"
  ],
  "homepage": "https://github.com/input-output-hk/pos-haskell-prototype",
  "ignore": [
    "**/.*",
    "node_modules",
    "bower_components",
    "test",
    "tests"
  ],
  "devDependencies": {
    "purescript-psci-support": "^2.0.0",
    "purescript-debug": "2.0.0"
  },
  "dependencies": {
    "purescript-console": "^2.0.0",
    "purescript-eff-functions": "^2.0.0",
    "purescript-eff": "^2.0.0",
    "purescript-argonaut": "^2.0.0",
    "purescript-argonaut-generic-codecs": "^5.0.0",
    "purescript-aff": "^2.0.3",
    "purescript-now": "^2.0.0",
    "purescript-datetime": "^2.1.0",
    "purescript-aff-promise": "0.4.0",
    "purescript-media-types": "2.0.0",
    "purescript-functions": "2.0.0",
    "purescript-websocket-simple": "1.0.1",
    "purescript-refs": "2.0.0",
    "purescript-b64": "^0.0.2",
    "purescript-base58": "https://github.com/input-output-hk/purescript-base58.git",
    "purescript-arraybuffer-types": "^0.2.0",
<<<<<<< HEAD
    "purescript-node-http": "3.0.1",
    "purescript-options": "v2.0.0",
    "purescript-node-fs": "v3.0.0",
    "purescript-node-buffer": "v2.0.0",
    "purescript-http-methods": "v2.0.0",
    "purescript-maps": "v2.0.0"
=======
    "purescript-int-53": "^2.1.1",
    "purescript-foreign": "^3.2.0",
    "purescript-form-urlencoded": "^2.0.0"
>>>>>>> 5e82d12a
  }
}<|MERGE_RESOLUTION|>--- conflicted
+++ resolved
@@ -42,17 +42,14 @@
     "purescript-b64": "^0.0.2",
     "purescript-base58": "https://github.com/input-output-hk/purescript-base58.git",
     "purescript-arraybuffer-types": "^0.2.0",
-<<<<<<< HEAD
     "purescript-node-http": "3.0.1",
     "purescript-options": "v2.0.0",
     "purescript-node-fs": "v3.0.0",
     "purescript-node-buffer": "v2.0.0",
     "purescript-http-methods": "v2.0.0",
-    "purescript-maps": "v2.0.0"
-=======
+    "purescript-maps": "v2.0.0",
     "purescript-int-53": "^2.1.1",
     "purescript-foreign": "^3.2.0",
     "purescript-form-urlencoded": "^2.0.0"
->>>>>>> 5e82d12a
   }
 }