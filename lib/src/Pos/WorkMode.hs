--- conflicted
+++ resolved
@@ -54,14 +54,8 @@
 import           Pos.Txp (GenericTxpLocalData, HasTxpConfiguration, MempoolExt, MonadTxpLocal (..),
                           TxpHolderTag, txNormalize, txProcessTransaction)
 import           Pos.Util.Lens (postfixLFields)
-<<<<<<< HEAD
---import           Pos.Util.LoggerName (HasLoggerName' (..), askLoggerNameDefault,
---                                      modifyLoggerNameDefault)
-import           Pos.Util.TimeWarp (CanJsonLog (..))
-=======
 import           Pos.Util.LoggerName (HasLoggerName' (..), askLoggerNameDefault,
                                       modifyLoggerNameDefault)
->>>>>>> 5db86b39
 import           Pos.Util.UserSecret (HasUserSecret (..))
 import           Pos.Util.Util (HasLens (..))
 import           Pos.WorkMode.Class (MinWorkMode, WorkMode)
